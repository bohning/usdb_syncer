from stringprep import map_table_b3
from PySide6.QtWidgets import QApplication, QMainWindow, QFileDialog
from PySide6 import QtCore
from PySide6 import QtGui
from PySide6.QtCore import Qt
from PySide6.QtUiTools import QUiLoader
import sys
import re
import argparse
import os
import logging
from bs4 import BeautifulSoup # needs lxml
import urllib
from pytube import extract
import shlex
import requests
#import Levenshtein
import yt_dlp
from moviepy.editor import *
from PIL import Image, ImageEnhance, ImageOps
import subprocess
from pdfme import build_pdf # maybe reportlab is better suited?
import datetime
import filecmp

from QUMainWindow import Ui_MainWindow


BASEURL = "http://usdb.animux.de/"


def _get_usdb_headers():
    return {
        'Connection': 'keep-alive',
        'Content-Type': 'text/html',
        'charset': 'utf-8',
        'User-Agent': 'Mozilla/5.0 (Macintosh; Intel Mac OS X 10_15_7) AppleWebKit/537.36 (KHTML, like Gecko) Chrome/96.0.4664.110 Safari/537.36',
        'Accept': 'text/html,application/xhtml+xml,application/xml;q=0.9,image/avif,image/webp,image/apng,*/*;q=0.8,application/signed-exchange;v=b3;q=0.9',
        'Accept-Language': 'de-DE,de;q=0.9,en-US;q=0.8,en-DE;q=0.7,en;q=0.6',
        'Cookie': f'__utmz=7495734.1596286540.251.2.utmcsr=google|utmccn=(organic)|utmcmd=organic|utmctr=(not%20provided); __utmc=7495734; ziparchiv=; counter=0; PHPSESSID={args.phpsessid}; __utma=7495734.1923417532.1586343016.1641505471.1641515336.1172; __utmt=1; __utmb=7495734.23.10.1641515336'
    }


def get_usdb_page(rel_url, method='GET', headers={}, data='', params={}):
    _headers = _get_usdb_headers()
    _headers.update(headers)

    url = BASEURL+rel_url
    
    if method == 'GET':
<<<<<<< HEAD
        req = requests.get(url, headers=_headers)
=======
        req = requests.get(url, headers=headers)
>>>>>>> 5d9096ae
    elif method == 'POST':
        req = requests.post(
            url, headers=_headers,
            data=data,
            params=params
        )
    else:
        print("ERROR: No Method given")
        return None

    req.encoding = req.apparent_encoding
    return req.text


def get_usdb_available_songs(filter={}):
    """ Return a list of all available songs
        filter - dict with filters

        default filters: 'limit', 'order', 'ud'
        possible filters: 'interpret', 'title','edition','language'
    """
    params = {"link":"list"}
    payload = {
        'limit': '50000',
        'order': 'id',
        'ud': 'asc'
    }
    payload.update(filter)

    html = get_usdb_page(
        'index.php', "POST",
        params=params, data=payload)

    regex = r'<td onclick="show_detail\((\d+)\)">(.*)</td>\n<td onclick="show_detail\(\d+\)">(.*)</td>\n<td onclick="show_detail\(\d+\)">(.*)</td>\n<td onclick="show_detail\(\d+\)">(.*)</td>\n<td onclick="show_detail\(\d+\)">(.*)</td>\n<td onclick="show_detail\(\d+\)">(.*)</td>\n<td onclick="show_detail\(\d+\)">(.*)</td>'
    matches = re.findall(regex, html)

    available_songs = []
    for match in matches:
        id, artist, title, edition, goldennotes, language, rating_string, views = match
        if goldennotes == "Ja":
            goldennotes = True
        else:
            goldennotes = False
        rating = str(rating_string.count("star.png"))
        song = {"id": id, "artist": artist, "title": title, "language": language, "edition": edition, "goldennotes": goldennotes, "rating": rating, "views": views}
        available_songs.append(song)
        
    return available_songs


def get_usdb_details(id):
    details = {}
    details["id"] = id
    
    html = get_usdb_page(f'index.php?link=detail&id={id}')
    soup = BeautifulSoup(html, 'lxml')
    exists = "Datensatz nicht gefunden" not in soup.get_text()
    
    details["exists"] = exists
    
    if exists:
        if tables := soup.find_all("table", border="0", width="500"):
            details_table = tables[0]
            comments_table = tables[1]
        else:
            logging.error("\tNo tables in usdb details page.")
        
        rows = details_table.find_all("tr")
        # artist and title
        i = 0
        details["artist"] = rows[i].find("td").string
        details["title"] = rows[i].find_all("td")[1].string
        
        # cover
        i += 1
        if not "nocover" in rows[i].find_all("td")[1].find("img").get("src"):
            details["cover_url"] = f"{BASEURL}" + rows[1].find_all("td")[1].find("img").get("src")
        # bpm
        i += 1
        details["bpm"] = rows[i].find_all("td")[1].string
        
        # gap
        i += 1
        details["gap"] = rows[i].find_all("td")[1].string
        
        # golden notes
        i += 1
        golden_notes_img_src = rows[i].find_all("td")[1].find("img").get("src")
        if "yes_small" in golden_notes_img_src:
            details["golden_notes"] = True
        else:
            details["golden_notes"] = False
        
        # song check
        i += 1
        song_check_img_src = rows[i].find_all("td")[1].find("img").get("src")
        if "yes_small" in song_check_img_src:
            details["song_check"] = True
        else:
            details["song_check"] = False
        
        # date and time
        i += 1
        date_time = rows[i].find_all("td")[1].string
        details["date"], details["time"] = date_time.split(" - ")
        
        # uploader (not necessarily creator though)
        i += 1
        details["uploader"] = rows[i].find_all("td")[1].find("a").string
        
        # multiple editors possible
        i += 1
        editors = []
        isEditor = True
        while isEditor:
            editor_link = rows[i].find_all("td")[1].find("a")
            if editor_link:
                editors.append(editor_link.string)
                i += 1
            else:
                isEditor = False
        if editors:
            details["editors"] = ", ".join(editors)
        
        # views
        details["views"] = rows[i].find_all("td")[1].string
        
        # rating
        i += 1
        rating = str(sum([ 1 for i in rows[i].find_all("td")[1].find_all("img") if 'star.png' in i['src']]))
        details["rating"] = rating
        votes_string = rows[i].find_all("td")[1].text.strip()
        regex = r"\((\d+)\)"
        votes = re.search(regex, votes_string).groups()[0]
        details["votes"] = votes
        
        # audio sample
        i += 1
        if param := rows[i].find("param", attrs={'name':'FlashVars'}):
            details["audio_sample"] = urllib.parse.parse_qs(param.get("value"))["soundFile"][0]
        
        # team comments
        i += 1
        team_comments = rows[i].find_all("td")
        if team_comments:
            details["team_comments"] = rows[i].find_all("td")[1].string
        
        # user comments (with video links and possible GAP/BPM values)
        comment_headers = comments_table.find_all("tr", class_="list_tr2")[:-1] # last entry is the field to enter a new comment, so this one is ignored
        if comment_headers:
            comments = []
            for i, comment_header in enumerate(comment_headers):
                comment = {}
                comment_details = comment_header.find("td").text.strip()
                regex = r".*(\d{2})\.(\d{2})\.(\d{2}) - (\d{2}):(\d{2}) \| (.*)"
                match = re.search(regex, comment_details)
                if not match:
                    logging.info("\t- usdb::song has no comments!")
                    continue
                
                comment_day, comment_month, comment_year, comment_hour, comment_minute, comment_commenter = match.groups()
                comment_date = f"20{comment_year}-{comment_month}-{comment_day}"
                comment_time = f"{comment_hour}:{comment_minute}"
                comment_contents = comment_header.next_sibling
                comment_urls = []
                if comment_embeds := comment_contents.find_all("embed"):
                    for i, comment_embed in enumerate(comment_embeds):
                        yt_url = comment_embed.get("src").split("&")[0] #TODO: this assumes youtube embeds
                        try:
                            yt_id = extract.video_id(yt_url)
                        except:
                            logging.warning(f"\t- usdb::comment embed contains a url ({yt_url}), but the Youtube video ID could not be extracted.")
                        else:
                            comment_urls.append(yt_url)
                            details["video_params"] = {"v": yt_id} #TODO: this only takes the first youtube link in the newest comments
                comment_text = comment_contents.find("td").text.strip()
                regex = r"(?i)\b((?:https?://|www\d{0,3}[.]|[a-z0-9.\-]+[.][a-z]{2,4}/)(?:[^\s()<>]+|\(([^\s()<>]+|(\([^\s()<>]+\)))*\))+(?:\(([^\s()<>]+|(\([^\s()<>]+\)))*\)|[^\s`!()\[\]{};:'\".,<>?«»“”‘’]))"
                urls = re.findall(regex, comment_text)
                for url in urls:
                    try:
                        yt_id = extract.video_id(url[0])
                    except:
                        logging.warning(f"\t- usdb::comment contains a plain url ({url}), but it does not seem to be a Youtube link.")
                    else:
                        comment_urls.append(f"https://www.youtube.com/watch?v={yt_id}")
                        if not details.get("video_params"):
                            details["video_params"] = {"v": yt_id}
                        comment_text = comment_text.replace(url[0], "").strip()
                comment = {"date": comment_date, "time": comment_time, "commenter": comment_commenter, "comment_urls": comment_urls, "comment_text": comment_text}
                comments.append(comment)
            if comments:
                details["comments"] = comments

    return exists, details


def getsongtext(id):
    params = {
        'link': 'gettxt',
        'id': id,
    }
    data = "wd=1"
    headers={'Content-Type': 'application/x-www-form-urlencoded'}
    html = get_usdb_page(
        'index.php',
        'POST',
        headers=headers,
        params=params,
        data=data
    )
    soup = BeautifulSoup(html, 'lxml')
    songtext = soup.find('textarea').string
    songtext = songtext.replace("<","(")
    songtext = songtext.replace(">",")")
    
    return songtext


def getheaderandnotes(songtext):
    header = {}
    notes = []

    if not songtext:
        logging.error("\t- Songtext is empty, parsing failed!")
        return header, notes
    else:
        for line in songtext.split('\n'):
            if line.startswith("#"):
                key, value = line.split(":", 1)
                # some quick fixes to improve song search in other databases
                if key in ["#ARTIST", "#TITLE", "#EDITION", "#GENRE"]:
                    value = value.replace("´", "'").replace("`", "'")#.replace("’", "'")
                    value = value.replace(" ft. ", " feat. ").replace(" ft ", " feat. ").replace(" feat ", " feat. ")
                header[key] = value.strip()
            else:
                notes.append(line.replace("\r", "")+"\n")
    
    return header, notes


def get_params_from_video_tag(header, tag):
    params = {}
    params_line = header.get(tag)
    if params_line:
        lexer = shlex.shlex(params_line.strip(), posix=True)
        lexer.whitespace_split = True
        lexer.whitespace = ","
        try:    
            params = dict(pair.split("=", 1) for pair in lexer)
        except:
            logging.warning(f"\t- usdb::no key/value pairs in {tag} tag.")

    return params


def isduet(header, resource_params):
    if resource_params.get("p1") and resource_params.get("p2"):
        return True
    
    title = header.get('#TITLE').lower()
    edition = header.get("#EDITION")
    if edition:
        edition = edition.lower()
    else:
        edition = "None"
    
    if "duet" in title or "duet" in edition:
        return True
    else:
        return False
    
    
def getscinfo(header):
    sc_info = {}
    
    artist = header.get("#ARTIST").replace(" feat. ", " ")
    title = header.get("#TITLE")
    title = re.sub("\[.*?\]", "", title).strip()
    url = "http://swisscharts.com/search.asp"
    # TODO: remove anything non-essential from artist/title, e.g. "(duet)" or "(video version), maybe even anything including and after "feat."
    search = f"{artist} {title}"
    if len(search) > 50:
        last_space_index = search[:50].rfind(" ")
        search = search[:last_space_index]
    
    headers = {
        'User-Agent': 'Mozilla/5.0 (Macintosh; Intel Mac OS X 10_15_7) AppleWebKit/537.36 (KHTML, like Gecko) Chrome/96.0.4664.110 Safari/537.36'
    }
    
    params = {
        "cat": "s",
        "search": search
    }
    
    params = urllib.parse.urlencode(params, quote_via=urllib.parse.quote_plus, encoding="cp1252")
    
    sc = requests.get(url, headers = headers, params = params, allow_redirects=True).text
    sc_soup = BeautifulSoup(sc, 'lxml')
    sc_tbody = sc_soup.find("tbody", id="items1")
    #TODO: check for many songs if the following works reliably
    if not sc_tbody:
        logging.info(f"\t- sc::song_url: no song url found!")
        return sc_info
    else:
        song_candidates = sc_tbody.find_all("tr")
        
    if not song_candidates:
        return sc_info
    else:
        index = 0
        if len(song_candidates) > 1:
            logging.warning("\t- sc::multiple entries in the database, selection needs to be refined!")
            l_dists = []
            for i, song_candidate in enumerate(song_candidates):
                a = song_candidate.find_all("a", href=lambda x: x != '#')
                if len(a) == 2:
                    candidate_artist = song_candidate.find_all("a", href=lambda x: x != '#')[0].text
                    candidate_title = song_candidate.find_all("a", href=lambda x: x != '#')[1].text
                    artist_ldist = Levenshtein.distance(artist.lower(), candidate_artist.lower())
                    title_ldist = Levenshtein.distance(title.lower(), candidate_title.lower())
                    l_dists.append(artist_ldist+title_ldist)
                    min_l_dist = min(l_dists)
                    min_indices = [i for i, ldist in enumerate(l_dists) if ldist == min_l_dist]
                    # TODO: what if several song candidates have the minimum Levenshtein distance?
                    index = min_indices[0]
                    if len(min_indices) > 1:
                        logging.warning(f"\t- sc:: multiple database entries have a minimum Levenshtein distance of {min_l_dist}, taking the first one (this might not be correct).")
                else:
                    logging.warning("DUDE, SOMETHING IS FISHY HERE! Website in browser is different than requests.get()!")
        
        sc_song_url = "http://swisscharts.com" + song_candidates[index].find("a").get("href")
        logging.info(f"\t- sc::song_url: {sc_song_url}")
        sc_song = requests.get(sc_song_url, headers = headers).text
        sc_song_soup = BeautifulSoup(sc_song, 'lxml')
        
        # get artist and title
        heading_item = sc_song_soup.find("div", class_ = "heading item").text
        
        if heading_item:
            artist, title = heading_item.split(" – ")
            sc_info["artist"] = artist
            sc_info["title"] = title
            artist_ldist = Levenshtein.distance(artist.lower(), artist.lower())
            title_ldist = Levenshtein.distance(title.lower(), title.lower())
            sc_info["artist_ldist"] = artist_ldist
            sc_info["title_ldist"] = title_ldist
            if artist_ldist > 0: 
                logging.warning(f"\t- sc::artist: {artist} (L-distance: {artist_ldist})")
            else:
                logging.info(f"\t- sc::artist: {artist} (lowercase match!)")
            if title_ldist > 0:
                logging.warning(f"\t- sc::title: {title} (L-distance: {title_ldist})")
            else:
                logging.info(f"\t- sc::title: {title} (lowercase match!)")
        else:
            return sc_info
        
        # get cover(s)
        #TODO: sometimes there are multiple covers - which one to select?
        cover_urls = []
        coversdots = sc_song_soup.find("div", id="coversdots")
        if coversdots:
            cover_links = coversdots.find_all("a")
            for cover_link in cover_links:
                onclick = cover_link.get("onclick")
                cover_path = re.findall("showCover\(\d+,\'([^\']+)", onclick)
                cover_url = "https://media.hitparade.ch/cover/big/" + cover_path[0]
                cover_urls.append(cover_url)
        else:
            coversquare = sc_song_soup.find("div", class_ ="coversquare")
            if coversquare:
                coversquare_style = coversquare.get("style")
                cover_url = re.findall('url\(\'([^\']+)\'', coversquare_style)[0]
                if cover_url:
                    cover_urls.append(cover_url)
                else:
                    logging.info(f"\t- sc::cover_urls: coversquare exists, but url could not be extracted. Check regex!")
            else:
                logging.info(f"\t- sc::cover_urls: song page does not contain any covers.")
        
        if cover_urls:
            sc_info["cover_urls"] = cover_urls
            logging.info(f"\t- sc::cover_urls: {len(cover_urls)} ({cover_urls[0]}, ...)")
            
        # get audio sample url
        audio = sc_song_soup.find("audio")
        if audio:
            sample_url = audio.get("src")
            if sample_url:
                sc_info["sample_url"] = sample_url
                logging.info(f"\t- sc::sample_url: {sample_url}")
            else:
                logging.info(f"\t- sc::sample_url: audio exists, burl url could not be extracted.")
        else:
            logging.info(f"\t- sc::sample_url: song page does not contain any audio samples.")
        
        # get year + additional infos
        item_info = sc_song_soup.find("div", {'class': 'item_info song'})
        if not item_info:
            item_info = sc_song_soup.find("div", {'class': 'item_info_nocover'})
        
        if item_info:
            display_rows = item_info.find_all(style="display:table-row;")
            for row in display_rows:
                names = []
                th = row.find("div", class_="th").text
                td = row.find("div", class_="td").text
                if th == "Jahr":
                    sc_info["year"] = td
                    logging.info(f"\t- sc::year: {td}")
                elif th == "Musik/Text":
                    entries = row.find("div", class_="td").find_all("a")
                    for entry in entries:
                        names.append(entry.text)
                    sc_info["music_lyrics_by"] = ", ".join(names)
                elif th == "Produzent":
                    entries = row.find("div", class_="td").find_all("a")
                    for entry in entries:
                        names.append(entry.text)
                    sc_info["produced_by"] = ", ".join(names)
                elif th == "Gecovert von":
                    entries = row.find("div", class_="td").find_all("a")
                    for entry in entries:
                        names.append(entry.text)
                    sc_info["covered_by"] = ", ".join(names)
                elif th == "Durchschnittliche Bewertung":
                    sc_info["average_rating"] = row.find("span").text + "/6" + " (" + row.find("span").next_sibling.next_sibling.split()[0] + " votes)"
            
            # get video url
            video_ids = re.findall('videoId: \'(.{11})\'', sc_song)
            if video_ids:
                video_url = video_ids[0]
                sc_info["video_params"] = {"v": video_url} 
                logging.info(f"\t- sc::video_url: {video_url}")
            else:
                logging.info(f"\t- sc::video_url: song page does not contain any video urls.")
    
    return sc_info


def get_legal_dirname(header, resource_params):
    artist = header.get('#ARTIST')
    title = header.get('#TITLE')
    edition = header.get("#EDITION")
    
    illegal_chars = ["/", "\\", ":", "*", "?", "\"", "<", ">", "|"]
    for illegal_char in illegal_chars:
        if illegal_char == "?" or illegal_char == ":" or illegal_char == "\"":
            artist = artist.replace(illegal_char, "").strip()
            title = title.replace(illegal_char, "").strip()
        elif illegal_char == "<":
            artist = artist.replace(illegal_char, "(")
            title = title.replace(illegal_char, "(")
        elif illegal_char == ">":
            artist = artist.replace(illegal_char, ")")
            title = title.replace(illegal_char, ")")
        elif illegal_char == "/" or illegal_char == "\\" or illegal_char == "|" or illegal_char == "*":
            artist = artist.replace(illegal_char, "-")
            title = title.replace(illegal_char, "-")
        else:
            artist = artist.replace(illegal_char, "").strip()
            title = title.replace(illegal_char, "").strip()
        
    dirname = f"{artist} - {title}"
    if resource_params.get("v"):
        dirname += " [VIDEO]"
    if edition := header.get("#EDITION"):
        if "singstar" in edition.lower():
            dirname += " [SS]"
        if "[SC]" in edition:
            dirname += " [SC]"
        if "rockband" in edition.lower():
            dirname += " [RB]"
        
    return dirname


def get_legal_filename(header):
    artist = header.get('#ARTIST')
    title = header.get('#TITLE')
    
    illegal_chars = ["/", "\\", ":", "*", "?", "\"", "<", ">", "|"]
    for illegal_char in illegal_chars:
        if illegal_char == "?" or illegal_char == ":" or illegal_char == "\"":
            artist = artist.replace(illegal_char, "").strip()
            title = title.replace(illegal_char, "").strip()
        elif illegal_char == "<":
            artist = artist.replace(illegal_char, "(")
            title = title.replace(illegal_char, "(")
        elif illegal_char == ">":
            artist = artist.replace(illegal_char, ")")
            title = title.replace(illegal_char, ")")
        elif illegal_char == "/" or illegal_char == "\\" or illegal_char == "|" or illegal_char == "*":
            artist = artist.replace(illegal_char, "-")
            title = title.replace(illegal_char, "-")
        else:
            artist = artist.replace(illegal_char, "").strip()
            title = title.replace(illegal_char, "").strip()
        
    filename = f"{artist} - {title}"
        
    return filename


def write_textfile(header, notes, duet, encoding, newline):
    logging.info(f"\t- writing text file with encoding {encoding} ...")
    
    txt_filename = get_legal_filename(header)
    txt_extension = ".txt"

    duetstring = ""
    if duet:
        duetstring = " (duet)"
    filename = f"{txt_filename}{duetstring}{txt_extension}"
    
    with open(filename, 'w', encoding=encoding, newline=newline) as f:
        tag_order = ["#TITLE", "#ARTIST", "#LANGUAGE", "#EDITION", "#GENRE", "#YEAR", "#CREATOR", "#MP3", "#COVER", "#BACKGROUND", "#VIDEO", "#VIDEOGAP", "#START", "#END", "#PREVIEWSTART", "#BPM", "#GAP", "#RELATIVE", "#P1", "#P2"]
        for tag in tag_order:
            if header.get(tag):
                f.write(tag + ":" + header.get(tag) + "\n")
        for n in notes:
            f.write(n)
            
def download_and_process_audio(header, audio_resource, audio_dl_format, audio_target_codec):
    if not audio_resource:
        return False, ""
    
    video_url = "https://www.youtube.com/watch?v=" + audio_resource
    logging.info(f"\t- downloading audio: {video_url}")
    
    audio_filename = get_legal_filename(header)
    
    ydl_opts = {
            "format": "bestaudio",
            "outtmpl": f"{audio_filename}" + ".%(ext)s",
            "keepvideo": False,
            "verbose": False
        }
    
    ext = ""
    if audio_dl_format != "bestaudio":
        ext = audio_dl_format
        ydl_opts["format"] = f"bestaudio[ext={ext}]"
    
    if audio_target_codec:
        ydl_opts["postprocessors"] = [{
                'key': 'FFmpegExtractAudio',
                'preferredcodec': f'{audio_target_codec}',
                'preferredquality': '320',
            }]
        
        ext = audio_target_codec
        if audio_target_codec == "vorbis":
            ext = "ogg"
    
    with yt_dlp.YoutubeDL(ydl_opts) as ydl:
        try:
            #ydl.download([video_url])
            filename = ydl.prepare_filename(ydl.extract_info("{}".format(video_url)))
        except:
            logging.error(f"\t#VIDEO: error downloading video url: {video_url}")
            return False, ""
    
    if audio_dl_format == "bestaudio" and not audio_target_codec:
        ext = os.path.splitext(filename)[1][1:]
        
    return True, ext


def download_and_process_video(header, resource_params, video_params):
    if not resource_params.get("v"):
        return False
    
    if video_params["resolution"] == "1080p":
        video_max_width = 1920
        video_max_height = 1080
    else:
        video_max_width = 1280
        video_max_height = 720
    video_max_fps = video_params["fps"]
    video_target_container = video_params["container"]
    video_reencode_allow = video_params["allow_reencode"] #True # if False, ffmpeg will not be used to trim or crop and subsequently reencode videos (uses US #START/#END tags)
    video_reencode_encoder = video_params["encoder"] # "libx264" #"libvpx-vp9" #"libaom-av1" #"libx264"
    video_reencode_crf = 23 #0–51 (0=lossless/huge file size, 23=default, 51=worst quality possible)
    video_reencode_preset = "ultrafast" #ultrafast, superfast, veryfast, faster, fast, medium (default preset), slow, slower, veryslow
    
    video_url = "https://www.youtube.com/watch?v=" + resource_params.get("v")
    logging.info(f"\t- downloading video: {video_url}")
    
    video_filename = get_legal_filename(header)
    
    ydl_opts = {
        #"format":  f"bestvideo[ext=mp4][width<={video_max_width}][height<={video_max_height}][fps<={video_max_fps}]+bestaudio[ext=m4a]/best[ext=mp4][width<={video_max_width}][height<={video_max_height}][fps<={video_max_fps}]/best[width<={video_max_width}][height<={video_max_height}][fps<={video_max_fps}]",
        "format":  f"bestvideo[ext=mp4][width<={video_max_width}][height<={video_max_height}][fps<={video_max_fps}]",
        #"format":  f"bestvideo[width<={video_max_width}][height<={video_max_height}][fps<={video_max_fps}]+bestaudio",
        #"format":  f"bestvideo[width<={video_max_width}][height<={video_max_height}][fps<={video_max_fps}]",
        #"outtmpl": os.path.join(dir, f"{artist} - {title}" + ".%(ext)s"),
        "outtmpl": f"{video_filename}" + ".%(ext)s",
        "keepvideo": False,
        "verbose": False
    }
    
    with yt_dlp.YoutubeDL(ydl_opts) as ydl:
        try:
            ydl.download([video_url])
            vfn = ydl.prepare_filename(ydl.extract_info("{}".format(video_url)))
        except:
            logging.error(f"\t#VIDEO: error downloading video url: {video_url}")
            pass
        
    ######
    
    # Trim
    trim = resource_params.get("v-trim")
    start_time = None
    end_time = None
    if trim:
        start_time, end_time = trim.split("-")
        framerate = VideoFileClip(vfn).subclip(0, 10).fps
        
        if ":" in start_time:
            hours, minutes, seconds = start_time.split(":")
            start_time = int(hours)*3600 + int(minutes)*60 + float(seconds)
        elif "." in start_time:
            pass
        elif start_time == "":
            pass
        else:
            start_time = round(float(start_time) / framerate, 3)
        
        if ":" in end_time:
            hours, minutes, seconds = end_time.split(":")
            end_time = int(hours)*3600 + int(minutes)*60 + float(seconds)
        elif "." in end_time:
            pass
        elif end_time == "":
            pass
        else:
            end_time = round(float(end_time) / framerate, 3)
            
        logging.info(f"\t- video: trimming video from {start_time} to {end_time}")

    # Crop
    crop = resource_params.get("v-crop")

    if trim or crop:
        if video_reencode_allow:
            dst = vfn
            src = vfn.replace(".", "_unprocessed.")
            os.rename(dst, src)
            
            logging.info("\t\tFFMPEG postprocessing required...")    
            
            ffmpeg_trim_crop_cmd = "ffmpeg"

            if trim:
                if start_time:
                    ffmpeg_trim_crop_cmd += " -ss " + str(start_time)
                if end_time:
                    ffmpeg_trim_crop_cmd += " -to " + str(end_time)

            ffmpeg_trim_crop_cmd += " -i \"" + src + "\""

            if crop:
                left, right, top, bottom = crop.split("-")
                ffmpeg_trim_crop_cmd += f" -vf \"crop=iw-{left}-{right}:ih-{top}-{bottom}:{left}:{top}\""

            #ffmpeg_trim_crop_cmd += f" -c:v {video_reencode_encoder} -crf {video_reencode_crf} -preset {video_reencode_preset} -c:a copy \"" + dst + "\""
            ffmpeg_trim_crop_cmd += f" -c:v {video_reencode_encoder} -threads 4 -crf {video_reencode_crf} -preset {video_reencode_preset} -c:a copy \"" + dst + "\""
            print(ffmpeg_trim_crop_cmd)
            logging.info("\tprocessing video file...")
            subprocess.run(ffmpeg_trim_crop_cmd, shell=True, check=True)
            logging.info("\tprocessing video file finished!")
            os.remove(src)
            # reduce #GAP by trimmed part 
            header["#GAP"] = str(int(float(header["#GAP"]) - float(start_time) * 1000))
        else:
            logging.info("\t- video: trim/crop required, but disabled.")
            if trim:
                logging.info("\t- video: trimming required, but reencode is disabled. Using appropriate #START tag to fix this.")
                if start_time:
                    header["#START"] = str(start_time) # # START is in seconds!
            if crop:
                logging.info("\t- video: cropping required, but reencode is disabled. Black bars will not be cropped.")
    
    ######
    
    #TODO: check if download was successful, only then return True
    return True


def download_image(url):
    try:
        headers = {"User-Agent": "Mozilla/5.0 (Windows NT 10.0; Win64; x64) AppleWebKit/537.36 (KHTML, like Gecko) Chrome/42.0.2311.135 Safari/537.36 Edge/12.246"}
        reply = requests.get(url, allow_redirects=True, headers=headers)
    except:
        logging.error(f"Failed to retrieve {url}. The server may be down or your internet connection is currently unavailable.")
        return False, False
    else:
        if reply.status_code in range(100, 199):
            #1xx informational response
            return True, reply.content
        elif reply.status_code in range(200, 299):
            #2xx success
            return True, reply.content
        elif reply.status_code in range(300, 399):
            #3xx redirection
            logging.warning(f"\tRedirection to {reply._next.url}. Please update the template file.")
            return True, reply.content
        elif reply.status_code in range(400, 499):
            #4xx client errors
            logging.error(f"\tClient error {reply.status_code}. Failed to download {reply.url}")
            return False, reply.content
        elif reply.status_code in range(500, 599):
            #5xx server errors
            logging.error(f"\tServer error {reply.status_code}. Failed to download {reply.url}")
            return False, reply.content


def download_and_process_cover(header, cover_params):
    if not cover_params.get("co"):
        return

    logging.info("\t- downloading cover ...")
    
    cover_extension = ".jpg"
    cover_filename = get_legal_filename(header) + f" [CO]{cover_extension}"
    
    protocol = "https://"
    if p := cover_params.get("co-protocol"):
        if p == "http":
            protocol = "http://"
    
    if "/" in cover_params['co']:
        cover_url = f"{protocol}{cover_params['co']}"
    else:
        cover_url = f"{protocol}images.fanart.tv/fanart/{cover_params['co']}"
    success, cover = download_image(cover_url)
    
    if success:
        open(cover_filename, "wb").write(cover)
        
        if cover_params.get("co-rotate") or cover_params.get("co-crop") or cover_params.get("co-resize") or cover_params.get("co-contrast"):
            with Image.open(cover_filename).convert("RGB") as cover:
                # rotate (optional)
                angle = cover_params.get("co-rotate")
                if angle:
                    cover = cover.rotate(float(angle), resample=Image.BICUBIC, expand=True)

                # crop (optional)
                # TODO: ensure quadratic cover
                cover_crop = cover_params.get("co-crop")
                if cover_crop:
                    cover_crop_left, cover_crop_upper, cover_width, cover_height = cover_crop.split("-")
                    cover_crop_right = int(cover_crop_left) + int(cover_width)
                    cover_crop_lower = int(cover_crop_upper) + int(cover_height)
                    cover = cover.crop((int(cover_crop_left),int(cover_crop_upper),cover_crop_right,cover_crop_lower))

                # resize (optional)
                cover_resize = cover_params.get("co-resize")
                if cover_resize:
                    width, height = cover_resize.split("-")
                    cover = cover.resize((int(width), int(height)), resample=Image.LANCZOS)
                
                # increase contrast (optional)
                cover_contrast = cover_params.get("co-contrast")
                if cover_contrast:
                    if cover_contrast == "auto":
                        cover = ImageOps.autocontrast(cover, cutoff = 5)
                    else:
                        cover = ImageEnhance.Contrast(cover).enhance(float(cover_contrast))
                
                # save post-processed cover
                cover.save(cover_filename, "jpeg", quality=100, subsampling=0)
        return True
    else:
        logging.error(f"\t#COVER: file does not exist at url: {cover_url}")
        return False


def download_and_process_background(header, background_params):
    if not background_params.get("bg"):
        return
    
    logging.info("\t- downloading background ...")
    background_extension = ".jpg"
    
    background_filename = get_legal_filename(header) + f" [BG]{background_extension}"
    
    protocol = "https://"
    if p := background_params.get("bg-protocol"):
        if p == "http":
            protocol = "http://"
    
    if "/" in background_params['bg']:
        background_url = f"{protocol}{background_params['bg']}"
    else:
        background_url = f"{protocol}images.fanart.tv/fanart/{background_params['bg']}"
    success, background = download_image(background_url)
    
    if success:
        open(background_filename, "wb").write(background)
        
        if background_params.get("bg-crop") or background_params.get("bg-resize"):
            with Image.open(background_filename).convert("RGB") as background:
                # resize (optional)
                background_resize = background_params.get("bg-resize")
                if background_resize:
                    width, height = background_resize.split("-")
                    background = background.resize((int(width), int(height)), resample=Image.LANCZOS)
                
                # crop (optional)
                background_crop = background_params.get("bg-crop")
                if background_crop:
                    background_crop_left, background_crop_upper, background_width, background_height = background_crop.split("-")
                    background_crop_right = int(background_crop_left) + int(background_width)
                    background_crop_lower = int(background_crop_upper) + int(background_height)
                    background = background.crop((int(background_crop_left),int(background_crop_upper),background_crop_right,background_crop_lower))
                
                # save post-processed background
                background.save(background_filename, "jpeg", quality=100, subsampling=0)
        return True
    else:
        logging.error(f"\t#BACKGROUND: file does not exist at url: {background_url}")
        return False


class QUMainWindow(QMainWindow, Ui_MainWindow):

    def __init__(self, *args, **kwargs):
        super().__init__(*args, **kwargs)
        self.setupUi(self)
        self.pushButton_getAvailableSongs.clicked.connect(self.get_available_songs)
        self.pushButton_downloadSelectedSongs.clicked.connect(self.download_selected_songs)
        self.pushButton_select_song_dir.clicked.connect(self.select_song_dir)
        #header = self.treeWidget_availableSongs.header()
        #header = self.treeView_availableSongs.header()
        #header.setSectionResizeMode(QHeaderView.ResizeToContents)
        #header.setSectionResizeMode(1, QHeaderView.Stretch)
        #header.setSectionResizeMode(2, QHeaderView.Stretch)
        self.model = QtGui.QStandardItemModel()
        self.model.setHorizontalHeaderItem(0, QtGui.QStandardItem(QtGui.QIcon(":/icons/resources/id.png"), "ID"))
        self.model.setHorizontalHeaderItem(1, QtGui.QStandardItem(QtGui.QIcon(":/icons/resources/artist.png"), "Artist"))
        self.model.setHorizontalHeaderItem(2, QtGui.QStandardItem(QtGui.QIcon(":/icons/resources/title.png"), "Title"))
        self.model.setHorizontalHeaderItem(3, QtGui.QStandardItem(QtGui.QIcon(":/icons/resources/language.png"), "Language"))
        self.model.setHorizontalHeaderItem(4, QtGui.QStandardItem(QtGui.QIcon(":/icons/resources/edition.png"), "Edition"))
        self.model.setHorizontalHeaderItem(5, QtGui.QStandardItem(QtGui.QIcon(":/icons/resources/golden_notes.png"), "Golden Notes"))
        self.model.setHorizontalHeaderItem(6, QtGui.QStandardItem(QtGui.QIcon(":/icons/resources/rating.png"), "Rating"))
        self.model.setHorizontalHeaderItem(7, QtGui.QStandardItem(QtGui.QIcon(":/icons/resources/views.png"), "Views"))
        self.model.setHorizontalHeaderItem(8, QtGui.QStandardItem(QtGui.QIcon(":/icons/resources/text.png"), ""))
        self.model.setHorizontalHeaderItem(9, QtGui.QStandardItem(QtGui.QIcon(":/icons/resources/audio.png"), ""))
        self.model.setHorizontalHeaderItem(10, QtGui.QStandardItem(QtGui.QIcon(":/icons/resources/video.png"), ""))
        self.model.setHorizontalHeaderItem(11, QtGui.QStandardItem(QtGui.QIcon(":/icons/resources/cover.png"), ""))
        self.model.setHorizontalHeaderItem(12, QtGui.QStandardItem(QtGui.QIcon(":/icons/resources/background.png"), ""))
        header = self.treeView_availableSongs.header()
        #header.setSectionResizeMode(Qt.QHeaderView.ResizeToContents)
        
        
    def get_available_songs(self):      
        available_songs = get_usdb_available_songs()
        artists = []
        titles = []
        languages = []
        editions = []
        for song in available_songs:
            if song["language"]:
                lang = song["language"]
            else:
                lang = "language_not_set"
            
            rating = int(song["rating"])
            rating_string = rating * "★" #+ (5-rating) * "☆"
            
            id_zero_padded = song["id"].zfill(5)
            
            root = self.model.invisibleRootItem()
            #item = QtGui.QStandardItem([id_zero_padded, song['artist'], song['title'], song["language"], song["edition"], "Yes" if song["goldennotes"] else "No", rating_string, song["views"]])
            check_item = QtGui.QStandardItem(id_zero_padded)
            check_item.setCheckable(True)
            row = [check_item, QtGui.QStandardItem(song['artist']), QtGui.QStandardItem(song['title']), QtGui.QStandardItem(song["language"]), QtGui.QStandardItem(song["edition"]), QtGui.QStandardItem("Yes" if song["goldennotes"] else "No"), QtGui.QStandardItem(rating_string), QtGui.QStandardItem(song["views"])]
            #item.setCheckable(True)
            #item.setFlags(item.flags() | Qt.ItemIsUserCheckable)
            #item.setCheckState(Qt.Unchecked)
            root.appendRow(row)
            self.treeView_availableSongs.setModel(self.model)
               
            #item = QTreeWidgetItem([id_zero_padded, song['artist'], song['title'], song["language"], song["edition"], "Yes" if song["goldennotes"] else "No", rating_string, song["views"]])
            #item.setFlags(item.flags() | Qt.ItemIsUserCheckable)
            #item.setCheckState(0, Qt.Unchecked)
            #self.treeWidget_availableSongs.addTopLevelItem(item)
            
            artists.append(song['artist'])
            titles.append(song['title'])
            languages.append(song['language'])
            editions.append(song['edition'])
        
        self.comboBox_artist.addItems(list(sorted(set(artists))))
        self.comboBox_title.addItems(list(sorted(set(titles))))
        self.comboBox_language.addItems(list(sorted(set(languages))))
        self.comboBox_edition.addItems(list(sorted(set(editions))))
            
    
    def select_song_dir(self):
        song_dir = str(QFileDialog.getExistingDirectory(self, "Select Song Directory"))
        self.lineEdit_song_dir.setText(song_dir)
        for path, dirs, files in os.walk(song_dir):
            dirs.sort()
            idp = ""
            item = ""
            for file in files:
                if file.endswith(".usdb"):
                    idp = file.replace(".usdb", "")
                    items = self.model.findItems(idp, flags=Qt.MatchExactly, column=0)
                    if items:
                        item = items[0]
                        item.setCheckState(Qt.CheckState.Checked)
            
                        if idp:
                            for file in files:
                                if file.endswith(".txt"):
                                    self.model.setItem(item.row(), 8, QtGui.QStandardItem(QtGui.QIcon(":/icons/resources/tick.png"), ""))
                                    
                                if file.endswith(".mp3") or file.endswith(".ogg") or file.endswith("m4a") or file.endswith("opus") or file.endswith("ogg"):
                                    self.model.setItem(item.row(), 9, QtGui.QStandardItem(QtGui.QIcon(":/icons/resources/tick.png"), ""))
                                
                                if file.endswith(".mp4") or file.endswith(".webm"):
                                    self.model.setItem(item.row(), 10, QtGui.QStandardItem(QtGui.QIcon(":/icons/resources/tick.png"), ""))
                                    
                                if file.endswith("[CO].jpg"):
                                    self.model.setItem(item.row(), 11, QtGui.QStandardItem(QtGui.QIcon(":/icons/resources/tick.png"), ""))
                                    
                                if file.endswith("[BG].jpg"):
                                    self.model.setItem(item.row(), 12, QtGui.QStandardItem(QtGui.QIcon(":/icons/resources/tick.png"), ""))
        
                
    def download_selected_songs(self):
        ids = []
        for row in range(self.model.rowCount(self.treeView_availableSongs.rootIndex())):
            item = self.model.item(row)
            if item.checkState() == Qt.CheckState.Checked:
                ids.append(int(item.data(0)))
            else:
                pass
                #self.treeView_availableSongs.setRowHidden(row, QtCore.QModelIndex(), True)
        self.download_songs(ids)
        ###
        document = {}
        document['style'] = {
            'margin_bottom': 15,
            'text_align': 'j'
        }
        document['formats'] = {
            'url': {'c': 'blue', 'u': 1},
            'title': {'b': 1, 's': 13}
        }
        document['sections'] = []
        section1 = {}
        document['sections'].append(section1)
        section1['content'] = content1 = []
        date = datetime.datetime.now()
        content1.append({
            '.': f'Songlist ({date:%Y-%m-%d})', 'style': 'title', 'label': 'title1',
            'outline': {'level': 1, 'text': 'A different title 1'}
        })
        #content1.append(
        #    ['This is a paragraph with a ', {'.b;c:green': 'bold green part'}, ', a ',
        #    {'.': 'link', 'style': 'url', 'uri': 'https://some.url.com'},
        #    ', a footnote', {'footnote': 'description of the footnote'},
        #    ' and a reference to ',
        #    {'.': 'Title 2.', 'style': 'url', 'ref': 'title2'}]
        #)
        for row in range(self.model.rowCount(self.treeView_availableSongs.rootIndex())):
            item = self.model.item(row, 0)
            if item.checkState() == Qt.CheckState.Checked:
                id = str(int(item.text()))
                artist = self.model.item(row, 1).text()
                title = self.model.item(row, 2).text()
                language = self.model.item(row, 3).text()
                edition = self.model.item(row, 4).text()
                content1.append([f"{id}\t\t{artist}\t\t{title}\t\t{language}".replace("’", "'")])
        
        with open(f'{date:%Y-%m-%d}_songlist.pdf', 'wb') as f:
            build_pdf(document, f)
        ####
    
    def download_songs(self, ids):
        dl_video = self.groupBox_video.isChecked()
        dl_audio = self.groupBox_audio.isChecked()
        dl_cover = self.groupBox_cover.isChecked()
        dl_background = self.groupBox_background.isChecked()
        
        songdir = self.lineEdit_song_dir.text()
        #songdir = "usdb_songs"
        if not os.path.exists(songdir):
            os.mkdir(songdir)
        os.chdir(songdir)
        
        for id in ids:
            idp = str(id).zfill(5)
                        
            exists, details = get_usdb_details(id) 
            
            logging.info(f"#{idp}:")
            
            songtext = getsongtext(id)
            
            #song = createsong(songtext)
            header, notes = getheaderandnotes(songtext)
            header["#TITLE"] = re.sub("[\[].*?[\]]", "", header["#TITLE"]).strip() # remove anything in "[]" from the title, e.g. "[duet]"
            resource_params = get_params_from_video_tag(header, "#VIDEO")
            
            duet = isduet(header, resource_params)
            if duet:
                if p1 := resource_params.get("p1"):
                    header["#P1"] = p1
                else:
                    header["#P1"] = "P1"
                if p2 := resource_params.get("p2"):
                    header["#P2"] = p2
                else:
                    header["#P2"] = "P2"
                
                notes.insert(0, "P1\n")
                prev_start = 0
                for i, line in enumerate(notes):
                    if line.startswith((":", "*", "F", "R", "G")):
                        type, start, duration, pitch, *syllable = line.split(" ", maxsplit = 4)
                        if int(start) < prev_start:
                            notes.insert(i, "P2\n")
                        prev_start = int(start)
            
            logging.info(f"\t- usdb::artist_title: {header['#ARTIST']} - {header['#TITLE']}")
            
            #sc_info = getscinfo(header)
            
            # if sc_info.get("artist_ldist"):
            #     if sc_info["artist_ldist"] <= 3: # TODO: which value is sensible here?
            #         header["#ARTIST"] = sc_info["artist"]
            #         logging.info(f"\t- artist_ldist <= 3, thus using #ARTIST:{header['#ARTIST']}")
            #     else:
            #         logging.info(f"\t- artist_ldist > 3, is \'{header['#ARTIST']}\' spelled correctly?")
                
            # if sc_info.get("title_ldist"):
            #     if sc_info["title_ldist"] <= 3: # TODO: which value is sensible here?
            #         header["#TITLE"] = sc_info["title"]
            #         logging.info(f"\t- sc::title_ldist <= 3, therefore using #TITLE:{header['#TITLE']}")
            #     else:
            #         logging.info(f"\t- sc::title_ldist > 3, is \'{header['#TITLE']}\' spelled correctly?")
            
            #header, notes, details = cleansong(header, notes, details, resource_params, sc_info, duet)
            dirname = get_legal_dirname(header, resource_params)
                    
            #if not os.path.exists(idp):
            #    os.mkdir(idp)
            #os.chdir(idp)
            
            if not os.path.exists(dirname):
                os.mkdir(dirname)    
            os.chdir(dirname)
            
            # write .usdb file for synchronization
            with open(f"temp.usdb", 'w', encoding="utf_8") as f:
                f.write(songtext)
            if os.path.exists(f"{idp}.usdb"):
                if filecmp.cmp("temp.usdb", f"{idp}.usdb"):
                    logging.info("\t FILES ARE IDENTICAL - SKIPPING SONG")
                    os.remove("temp.usdb")
                    os.chdir("..")
                    continue
                else:
                    logging.info("\t USDB file has been updated, re-downloading...")
                    os.remove(f"{idp}.usdb")
                    os.rename("temp.usdb", f"{idp}.usdb")
            else:
                os.rename("temp.usdb", f"{idp}.usdb")
            
            # download audio
            has_audio = False
            if dl_audio:
                if audio_resource := resource_params.get("a"):
                    pass
                else:
                    audio_resource = resource_params.get("v")
                
                if "bestaudio" in self.comboBox_audio_format.currentText():
                    audio_dl_format = "bestaudio"
                elif "m4a" in self.comboBox_audio_format.currentText():
                    audio_dl_format = "m4a"
                elif "webm" in self.comboBox_audio_format.currentText():
                    audio_dl_format = "webm"
                    
                audio_target_format = ""
                audio_target_codec = ""
                if self.checkBox_audio_convert.isChecked():
                    if "mp3" in self.comboBox_audio_conversion_format.currentText():
                        audio_target_format = "mp3"
                        audio_target_codec = "mp3"
                    elif "ogg" in self.comboBox_audio_conversion_format.currentText():
                        audio_target_format = "ogg"
                        audio_target_codec = "vorbis"
                    elif "opus" in self.comboBox_audio_conversion_format.currentText():
                        audio_target_format = "opus"
                        audio_target_codec = "opus"
                
                logging.info("\t- downloading audio from #VIDEO params")
                    
                has_audio, ext = download_and_process_audio(header, audio_resource, audio_dl_format, audio_target_codec)
                
                header["#MP3"] = f"{get_legal_filename(header)}.{ext}" 
                
                # delete #VIDEO tag used for resources
                if header.get("#VIDEO"):
                    header.pop("#VIDEO")
                self.model.setItem(self.model.findItems(idp, flags=Qt.MatchExactly, column=0)[0].row(), 9, QtGui.QStandardItem(QtGui.QIcon(":/icons/resources/tick.png"), ""))
            
            # download video
            has_video = False
            if dl_video:
                if resource_params.get("v"):
                    logging.info("\t- downloading video from #VIDEO params")
                    video_params = {
                            "container": self.comboBox_videocontainer.currentText(),
                            "resolution": self.comboBox_videoresolution.currentText(),
                            "fps": self.comboBox_fps.currentText(),
                            "allow_reencode": self.checkBox_videoallowreencode.isChecked(),
                            "encoder": self.comboBox_videoencoder.currentText()
                        }
                    has_video = download_and_process_video(header, resource_params, video_params)
            #     elif resource_params := details.get("video_params"):
            #         logging.info("\t- downloading video from usdb comments")
            #         has_video = dl_yt_video(header, resource_params)
            #     elif resource_params := sc_info.get("video_params"):
            #         logging.info("\t- downloading video from swisscharts song page")
            #         has_video = dl_yt_video(header, resource_params)
                    
                    #if not header.get("#VIDEO"):
                    header["#VIDEO"] = f"{get_legal_filename(header)}{video_params['container']}" 
                    #TODO: set happy icon when download is finished
                    self.model.setItem(self.model.findItems(idp, flags=Qt.MatchExactly, column=0)[0].row(), 10, QtGui.QStandardItem(QtGui.QIcon(":/icons/resources/tick.png"), ""))

            # download cover
            has_cover = False
            if dl_cover:
                has_cover = download_and_process_cover(header, resource_params)
                header["#COVER"] = f"{get_legal_filename(header)} [CO].jpg"
                self.model.setItem(self.model.findItems(idp, flags=Qt.MatchExactly, column=0)[0].row(), 11, QtGui.QStandardItem(QtGui.QIcon(":/icons/resources/tick.png"), ""))
            
            # download background
            has_background = False
            if dl_background:
                if self.comboBox_background.currentText() == "always" or (not has_video and self.comboBox_background.currentText() == "only if no video"):
                    has_background = download_and_process_background(header, resource_params)
                    header["#BACKGROUND"] = f"{get_legal_filename(header)} [BG].jpg"
                    self.model.setItem(self.model.findItems(idp, flags=Qt.MatchExactly, column=0)[0].row(), 12, QtGui.QStandardItem(QtGui.QIcon(":/icons/resources/tick.png"), ""))
                
            # if not has_cover and do_dl_sc_covers and sc_info.get("cover_urls"):
            #     cover_params = {"co": sc_info.get("cover_urls")[0].replace("https://", "")} # TODO: download *all* covers
            #     has_cover = download_and_process_cover(header, cover_params)
            
            # if not has_cover and do_dl_usdb_cover and details.get("cover_url"):    
            #     cover_params = {"co": details.get("cover_url").replace("http://", ""), "co-p": "http"}
            #     has_cover = download_and_process_cover(header, cover_params)
            
            # if do_dl_google_cover:    
            #     dl_google_cover(header)
                
            # if not has_video and do_dl_sc_sample:
            #     sample_url = sc_info.get("sample_url")
            #     if sample_url:
            #         dl_sc_sample(header, sc_info["sample_url"])
            #         header["#TITLE"] += " (Sample)"
            #         mp3 = header["#MP3"]
            #         if mp3.endswith(".mp4"):
            #             header["#MP3"] = mp3.replace(".mp4", " (Sample).mp3")
            #         elif mp3.endswith(".mp3"):
            #             header["#MP3"] = mp3.replace(".mp3", " (Sample).mp3")
            
            # download text file
            bom = False
            if self.comboBox_encoding.currentText() == "UTF-8":
                encoding = "utf_8"
            elif self.comboBox_encoding.currentText() == "UTF-8 BOM":
                encoding = "utf_8_sig"
            elif self.comboBox_encoding.currentText() == "CP1252":
                encoding = "cp1252"
            newline = self.comboBox_line_endings.currentText()
            if newline == "Windows (CRLF)":
                newline = '\r\n'
            elif newline == "Mac/Linux (LF)":
                newline = '\n'
            write_textfile(header, notes, duet, encoding, newline)
            self.model.setItem(self.model.findItems(idp, flags=Qt.MatchExactly, column=0)[0].row(), 8, QtGui.QStandardItem(QtGui.QIcon(":/icons/resources/tick.png"), ""))
            
            os.chdir("..")
        
        os.chdir("..")


def main():
    logging.basicConfig(
        level=logging.INFO,
        format="%(asctime)s [%(levelname)s] %(message)s",
        datefmt="%Y-%m-%d %H:%M:%S",
        encoding="utf-8",
        handlers=[
            logging.FileHandler("usdb_dl.log"),
            logging.StreamHandler(sys.stdout)
        ]
    )
    
    app = QApplication(sys.argv)
    quMainWindow = QUMainWindow()
    quMainWindow.show()
    app.exec()
    
    #loader = QUiLoader()
    #quMainWindow = loader.load("QUMainWindow.ui", None)
    

if __name__ == '__main__':
    parser = argparse.ArgumentParser(description="UltraStar script.")

    parser.add_argument(
        "-pid",
        "--phpsessid",
        action="store",
        default="06378024b97eu441o61g9hpqp4",
        help="the PHP session ID after you logged into usdb (get e.g. through Chrome Developer Tools")
    
    args = parser.parse_args()

    # Call main
    main()<|MERGE_RESOLUTION|>--- conflicted
+++ resolved
@@ -48,11 +48,8 @@
     url = BASEURL+rel_url
     
     if method == 'GET':
-<<<<<<< HEAD
         req = requests.get(url, headers=_headers)
-=======
-        req = requests.get(url, headers=headers)
->>>>>>> 5d9096ae
+
     elif method == 'POST':
         req = requests.post(
             url, headers=_headers,
