--- conflicted
+++ resolved
@@ -1151,20 +1151,6 @@
         },
         "pyinstaller": {
             "hashes": [
-<<<<<<< HEAD
-                "sha256:00996d2090734d9ae4a1e53ed40351b07d593c37118d3e0d435bbcfa8db9edee",
-                "sha256:00d81ddeee97710245a7ed03b0f9d5a4daf6c3a07adf978487b10991e1e20470",
-                "sha256:1fc15e8cebf76361568359a40926aa5746fc0a84ca365fb2ac6caeea014a2cd3",
-                "sha256:2aa771693ee3e0a899be3e9d946a24eab9896a98d0d4035f05a22f1193004cfb",
-                "sha256:7c4a55a5d872c118bc7a5e641c2df46ad18585c002d96adad129b4ee8c104463",
-                "sha256:97197593344f11f3dd2bdadbab14c61fbc4cdf9cc692a89b047cb671764c1824",
-                "sha256:abbd591967593dab264bcc3bcb2466c0a1582f19a112e37e916c4212069c7933",
-                "sha256:b7cab21db6fcfbdab47ee960239d1b44cd95383a4463177bd592613941d67959",
-                "sha256:be6bc2c3073d3e84fb7148d3af33ce9b6a7f01cfb154e06314cd1d4c05798a32",
-                "sha256:cfe3ed214601de0723cb660994b44934efacb77a1cf0e4cc5133da996bcf36ce",
-                "sha256:d2705efe79f8749526f65c4bce70ae88eea8b6adfb051f123122e86542fe3802",
-                "sha256:e2f55fbbdf8a99ea84b39bc5669a68624473c303486d7eb2cd9063b339f0aa28"
-=======
                 "sha256:2bf4de17a1c63c0b797b38e13bfb4d03b5ee7c0a68e28b915a7eaacf6b76087f",
                 "sha256:43709c70b1da8441a730327a8ed362bfcfdc3d42c1bf89f3e2b0a163cc4e7d33",
                 "sha256:4e3e50743c091a06e6d01c59bdd6d03967b453ee5384a9e790759be4129db4a4",
@@ -1177,7 +1163,6 @@
                 "sha256:f18a3d551834ef8fb7830d48d4cc1527004d0e6b51ded7181e78374ad6111846",
                 "sha256:f2fc568de3d6d2a176716a3fc9f20da06d351e8bea5ddd10ecb5659fce3a05b0",
                 "sha256:f4a75c552facc2e2a370f1e422b971b5e5cdb4058ff38cea0235aa21fc0b378f"
->>>>>>> 5fb081e7
             ],
             "index": "pypi",
             "markers": "python_version < '3.13' and python_version >= '3.8'",
