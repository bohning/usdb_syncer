"""usdb_syncer's GUI"""

import webbrowser
from collections.abc import Callable, Iterable
from pathlib import Path

from PySide6.QtGui import QCloseEvent, QPixmap
<<<<<<< HEAD
from PySide6.QtWidgets import QFileDialog, QLabel, QMainWindow, QMessageBox
=======
from PySide6.QtWidgets import QFileDialog, QMainWindow
>>>>>>> 7408437e

from usdb_syncer import (
    SongId,
    db,
    events,
    settings,
    song_routines,
    usdb_id_file,
    utils,
    webserver,
)
from usdb_syncer.constants import Usdb
from usdb_syncer.gui import (
    cover_widget,
    ffmpeg_dialog,
    gui_utils,
    icons,
    progress,
    progress_bar,
    status_bar,
)
from usdb_syncer.gui import events as gui_events
from usdb_syncer.gui.about_dialog import AboutDialog
from usdb_syncer.gui.comment_dialog import CommentDialog
from usdb_syncer.gui.debug_console import DebugConsole
from usdb_syncer.gui.forms.MainWindow import Ui_MainWindow
from usdb_syncer.gui.meta_tags_dialog import MetaTagsDialog
from usdb_syncer.gui.previewer import Previewer
from usdb_syncer.gui.progress import run_with_progress
from usdb_syncer.gui.report_dialog import ReportDialog
from usdb_syncer.gui.search_tree.tree import FilterTree
from usdb_syncer.gui.settings_dialog import SettingsDialog
from usdb_syncer.gui.shortcuts import MainWindowShortcut, SongTableShortcut
from usdb_syncer.gui.song_table.song_table import SongTable
from usdb_syncer.gui.usdb_login_dialog import UsdbLoginDialog
from usdb_syncer.gui.webserver_dialog import WebserverDialog
from usdb_syncer.logger import logger
from usdb_syncer.song_loader import DownloadManager
from usdb_syncer.sync_meta import SyncMeta
from usdb_syncer.usdb_scraper import (
    SessionManager,
    UserRole,
    post_song_rating,
    submit_local_changes,
)
from usdb_syncer.usdb_song import UsdbSong
from usdb_syncer.utils import AppPaths, LinuxEnvCleaner, open_path_or_file

NO_COVER_PIXMAP = QPixmap(":/images/nocover.png")


class MainWindow(Ui_MainWindow, QMainWindow):
    """The app's main window and entry point to the GUI."""

    _cleaned_up = False

    def __init__(self) -> None:
        super().__init__()
        self.setupUi(self)
        self.tree = FilterTree(self)
        self.table = SongTable(self)
        self.progress_bar = progress_bar.ProgressBar(
            self.bar_download_progress, self.label_download_progress
        )
        self._statusbar = status_bar.StatusBar(self.statusbar)
        self._setup_log()
        self._setup_toolbar()
        self._setup_shortcuts()
        self._setup_song_dir()
        self.lineEdit_search.textChanged.connect(
            lambda txt: gui_events.TextFilterChanged(txt).post()
        )
        gui_events.SavedSearchRestored.subscribe(
            lambda event: self.lineEdit_search.setText(event.search.text)
        )
        gui_events.ThemeChanged.subscribe(self._on_theme_changed)
        gui_events.CurrentSongChanged.subscribe(self._on_current_song_changed)
        self._setup_buttons()
        self.cover = cover_widget.ScaledCoverLabel(self.dock_cover)
        self._restore_state()
        self._current_song_id: int | None = None

    def _focus_search(self) -> None:
        self.lineEdit_search.setFocus()
        self.lineEdit_search.selectAll()

    def _focus_filter_search(self) -> None:
        self.line_edit_search_filters.setFocus()
        self.line_edit_search_filters.selectAll()

    def _setup_log(self) -> None:
        self.plainTextEdit.setReadOnly(True)
        self._debugs: list[tuple[str, float]] = []
        self._infos: list[tuple[str, float]] = []
        self._warnings: list[tuple[str, float]] = []
        self._errors: list[tuple[str, float]] = []
        self.toolButton_debugs.toggled.connect(self._on_log_filter_changed)
        self.toolButton_infos.toggled.connect(self._on_log_filter_changed)
        self.toolButton_warnings.toggled.connect(self._on_log_filter_changed)
        self.toolButton_errors.toggled.connect(self._on_log_filter_changed)

    def _setup_toolbar(self) -> None:
        self.menu_view.addAction(self.dock_search.toggleViewAction())
        self.menu_view.addAction(self.dock_cover.toggleViewAction())
        self.menu_view.addAction(self.dock_log.toggleViewAction())
        for action, func, shortcut in (
            (
                self.action_songs_download,
                self.table.download_selection,
                SongTableShortcut.DOWNLOAD,
            ),
            (
                self.action_songs_abort,
                self.table.abort_selected_downloads,
                SongTableShortcut.ABORT_DOWNLOAD,
            ),
            (self.action_find_local_songs, self._select_local_songs, None),
            (self.action_refetch_song_list, self._refetch_song_list, None),
            (self.action_usdb_login, lambda: UsdbLoginDialog.load(self), None),
            (self.action_meta_tags, lambda: MetaTagsDialog(self).show(), None),
            (
                self.action_settings,
                lambda: SettingsDialog.load(self, self.table.current_song()),
                MainWindowShortcut.OPEN_PREFERENCES,
            ),
            (self.action_about, lambda: AboutDialog(self).show(), None),
            (self.action_webserver, lambda: WebserverDialog(self).show(), None),
            (
                self.action_generate_song_list,
                lambda: ReportDialog(self, self.table).show(),
                None,
            ),
            (self.action_import_usdb_ids, self._import_usdb_ids_from_files, None),
            (self.action_export_usdb_ids, self._export_usdb_ids_to_file, None),
            (
                self.action_show_log,
                lambda: open_path_or_file(AppPaths.log.parent),
                None,
            ),
            (self.action_show_in_usdb, self._show_current_song_in_usdb, None),
            (self.action_post_comment_in_usdb, self._show_comment_dialog, None),
            (self.action_rate_1star, lambda: self._rate_in_usdb(1), None),
            (self.action_rate_2stars, lambda: self._rate_in_usdb(2), None),
            (self.action_rate_3stars, lambda: self._rate_in_usdb(3), None),
            (self.action_rate_4stars, lambda: self._rate_in_usdb(4), None),
            (self.action_rate_5stars, lambda: self._rate_in_usdb(5), None),
            (self.action_submit_to_usdb, self._submit_to_usdb, None),
            (self.action_open_song_folder, self._open_current_song_folder, None),
            (
                self.action_open_song_in_karedi,
                lambda: self._open_current_song_in_app(settings.SupportedApps.KAREDI),
                None,
            ),
            (
                self.action_open_song_in_performous,
                lambda: self._open_current_song_in_app(
                    settings.SupportedApps.PERFORMOUS
                ),
                None,
            ),
            (
                self.action_open_song_in_tune_perfect,
                lambda: self._open_current_song_in_app(
                    settings.SupportedApps.TUNE_PERFECT
                ),
                None,
            ),
            (
                self.action_open_song_in_ultrastar_manager,
                lambda: self._open_current_song_in_app(
                    settings.SupportedApps.ULTRASTAR_MANAGER
                ),
                None,
            ),
            (
                self.action_open_song_in_usdx,
                lambda: self._open_current_song_in_app(settings.SupportedApps.USDX),
                None,
            ),
            (
                self.action_open_song_in_vocaluxe,
                lambda: self._open_current_song_in_app(settings.SupportedApps.VOCALUXE),
                None,
            ),
            (
                self.action_open_song_in_yass_reloaded,
                lambda: self._open_current_song_in_app(
                    settings.SupportedApps.YASS_RELOADED
                ),
                None,
            ),
            (
                self.action_delete,
                self.table.delete_selected_songs,
                SongTableShortcut.TRASH_SONG,
            ),
            (
                self.action_pin,
                self.table.set_pin_selected_songs,
                SongTableShortcut.PIN_SONG,
            ),
            (self.action_preview, self._show_preview_dialog, SongTableShortcut.PREVIEW),
            (
                self.action_go_to_search,
                self._focus_search,
                MainWindowShortcut.GO_TO_SEARCH,
            ),
            (
                self.action_go_to_filter_search,
                self._focus_filter_search,
                MainWindowShortcut.GO_TO_FILTER_SEARCH,
            ),
            (
                self.action_go_to_song_table,
                self.table_view.setFocus,
                MainWindowShortcut.GO_TO_SONG_TABLE,
            ),
            (
                self.action_go_to_filters,
                self.search_view.setFocus,
                MainWindowShortcut.GO_TO_FILTERS,
            ),
            (
                self.action_go_to_open_song_menu,
                self._show_open_song_menu,
                SongTableShortcut.OPEN_SONG,
            ),
        ):
            action.triggered.connect(func)
            if shortcut:
                action.setShortcut(shortcut)
        self.menu_custom_data.aboutToShow.connect(self.table.build_custom_data_menu)

    def _setup_shortcuts(self) -> None:
        MainWindowShortcut.OPEN_DEBUG_CONSOLE.connect(
            self, lambda: DebugConsole(self).show()
        )
        SongTableShortcut.PLAY_SAMPLE.connect(
            self.table_view, self.table.on_play_or_stop_sample
        )

    def _setup_song_dir(self) -> None:
        self.song_dir = settings.get_song_dir()
        self.lineEdit_song_dir.setText(str(self.song_dir))

    def _setup_buttons(self) -> None:
        self.button_download.clicked.connect(self.table.download_selection)
        # no need to actually set shortcut because there is an identical action
        self.button_download.setToolTip(SongTableShortcut.DOWNLOAD)
        self.pushButton_select_song_dir.setShortcut(MainWindowShortcut.SELECT_FOLDER)
        self.pushButton_select_song_dir.clicked.connect(self._select_song_dir)
        self.pushButton_select_song_dir.setToolTip(MainWindowShortcut.SELECT_FOLDER)
        self.button_pause.setShortcut(MainWindowShortcut.PAUSE_DOWNLOAD)
        self.button_pause.clicked.connect(DownloadManager.set_pause)
        self.button_pause.setToolTip(MainWindowShortcut.PAUSE_DOWNLOAD)

    def _on_log_filter_changed(self) -> None:
        messages = []
        if self.toolButton_debugs.isChecked():
            messages += self._debugs
        if self.toolButton_infos.isChecked():
            messages += self._infos
        if self.toolButton_warnings.isChecked():
            messages += self._warnings
        if self.toolButton_errors.isChecked():
            messages += self._errors
        messages.sort(key=lambda m: m[1])
        self.plainTextEdit.setPlainText("\n".join(m[0] for m in messages))
        gui_utils.scroll_to_bottom(self.plainTextEdit)

    def log_to_text_edit(self, message: str, level: int, created: float) -> None:
        match level:
            case 40:
                self._errors.append((message, created))
                if self.toolButton_errors.isChecked():
                    self.plainTextEdit.appendPlainText(message)
            case 30:
                self._warnings.append((message, created))
                if self.toolButton_warnings.isChecked():
                    self.plainTextEdit.appendPlainText(message)
            case 20:
                self._infos.append((message, created))
                if self.toolButton_infos.isChecked():
                    self.plainTextEdit.appendPlainText(message)
            case 10:
                self._debugs.append((message, created))
                if self.toolButton_debugs.isChecked():
                    self.plainTextEdit.appendPlainText(message)

    def _select_local_songs(self) -> None:
        def on_done(result: progress.Result[set[SongId]]) -> None:
            songs = result.result()
            self.table.set_selection_to_song_ids(songs)
            logger.info(f"Selected {len(songs)} songs.")

        if directory := QFileDialog.getExistingDirectory(self, "Select Song Directory"):
            run_with_progress(
                "Reading song txts ...",
                lambda: song_routines.find_local_songs(Path(directory)),
                on_done=on_done,
            )

    def _refetch_song_list(self) -> None:
        def task() -> None:
            folder = settings.get_song_dir()
            song_routines.load_available_songs_and_sync_meta(folder, True)

        def on_done(result: progress.Result[None]) -> None:
            self.table.end_reset()
            self.table.search_songs()
            result.result()

        self.table.begin_reset()
        run_with_progress("Fetching song list ...", task=task, on_done=on_done)

    def _select_song_dir(self) -> None:
        song_dir = QFileDialog.getExistingDirectory(self, "Select Song Directory")
        if not song_dir:
            return
        path = Path(song_dir).resolve(strict=True)

        def task() -> None:
            with db.transaction():
                song_routines.synchronize_sync_meta_folder(path, True)
                SyncMeta.reset_active(path)

        def on_done(result: progress.Result[None]) -> None:
            result.result()
            self.lineEdit_song_dir.setText(str(path))
            settings.set_song_dir(path)
            UsdbSong.clear_cache()
            events.SongDirChanged(path).post()

        run_with_progress("Reading meta files ...", task=task, on_done=on_done)

    def _import_usdb_ids_from_files(self) -> None:
        file_list = QFileDialog.getOpenFileNames(
            self,
            caption="Select one or more files to import USDB IDs from",
            dir=str(Path.cwd()),
            filter=(
                "JSON, USDB IDs, Weblinks (*.json *.usdb_ids *.url *.webloc *.desktop)"
            ),
        )[0]
        if not file_list:
            logger.info("no files selected to import USDB IDs from")
            return
        paths = [Path(f) for f in file_list]
        if available := usdb_id_file.get_available_song_ids_from_files(paths):
            self.table.set_selection_to_song_ids(available)

    def _export_usdb_ids_to_file(self) -> None:
        selected_ids = [song.song_id for song in self.table.selected_songs()]
        if not selected_ids:
            logger.info("Skipping export: no songs selected.")
            return

        # Note: automatically checks if file already exists
        path = QFileDialog.getSaveFileName(
            self,
            caption="Select export file for USDB IDs",
            dir=str(Path.cwd()),
            filter="USDB ID File (*.usdb_ids)",
        )[0]
        if not path:
            logger.info("export aborted")
            return

        usdb_id_file.write_usdb_id_file(Path(path), selected_ids)
        logger.info(f"exported {len(selected_ids)} USDB IDs to {path}")

    def _show_current_song_in_usdb(self) -> None:
        if song := self.table.current_song():
            logger.debug(f"Opening song page #{song.song_id} in webbrowser.")
            with LinuxEnvCleaner():
                webbrowser.open(f"{Usdb.DETAIL_URL}{song.song_id:d}")
        else:
            logger.info("No current song.")

    def _show_comment_dialog(self) -> None:
        song = self.table.current_song()
        if song:
            CommentDialog(self, song).show()
        else:
            logger.debug("Not opening comment dialog: no song selected.")

    def _show_preview_dialog(self) -> None:
        song = self.table.current_song()
        if song:
            ffmpeg_dialog.check_ffmpeg(self, lambda: Previewer.load_song(song))

    def _rate_in_usdb(self, stars: int) -> None:
        song = self.table.current_song()
        if song:
            post_song_rating(song.song_id, stars)
        else:
            logger.debug("Not rating song: no song selected.")

    def _submit_to_usdb(self) -> None:
        """Submit song changes to USDB.

        Normal users may only submit one song at a time (the currenty selected song).
        Moderators may submit all selected local songs.
        """

        if (user := SessionManager.get_user()) and user.role in {
            UserRole.ADMIN,
            UserRole.MODERATOR,
        }:
            candidates: Iterable[UsdbSong | None] = list(self.table.selected_songs())
        else:
            candidates = [self.table.current_song()]

        local_songs = [s for s in candidates if s and s.is_local()]
        num_songs = len(local_songs)

        if not local_songs:
            QMessageBox.information(
                self, "No Local Songs", "No local songs available for submission."
            )
            return

        if num_songs == 1:
            song = local_songs[0]
            message = f"Submit changes for: {song.artist} - {song.title}?"
        else:
            message = f"Submit changes for {num_songs} local songs?"

        reply = QMessageBox.question(
            self,
            "Confirm Submission",
            message,
            QMessageBox.StandardButton.Yes | QMessageBox.StandardButton.No,
            QMessageBox.StandardButton.No,
        )

        if reply != QMessageBox.StandardButton.Yes:
            return

        def task() -> None:
            for song in local_songs:
                submit_local_changes(song)

        def on_done(result: progress.Result) -> None:
            pass

        run_with_progress(
            f"Submitting {num_songs} song{'s' if num_songs != 1 else ''}…",
            task,
            on_done,
        )

    def _open_current_song(self, action: Callable[[Path], None]) -> None:
        if song := self.table.current_song():
            if song.sync_meta:
                if song.sync_meta.path.exists():
                    action(song.sync_meta.path.parent)
                else:
                    with db.transaction():
                        song.remove_sync_meta()
                    events.SongChanged(song.song_id)
                    logger.info("Song does not exist locally anymore.")
            else:
                logger.info("Song does not exist locally.")
        else:
            logger.info("No current song.")

    def _open_current_song_folder(self) -> None:
        self._open_current_song(open_path_or_file)

    def _open_current_song_in_app(self, app: settings.SupportedApps) -> None:
        self._open_current_song(lambda path: utils.open_external_app(app, path))

    def _show_open_song_menu(self) -> None:
        pos = self.mapToGlobal(self.rect().center())
        self.menu_open_song_in.popup(pos)

    def closeEvent(self, event: QCloseEvent) -> None:  # noqa: N802
        def cleanup() -> None:
            DownloadManager.quit()
            webserver.stop()

        def on_done(result: progress.Result) -> None:
            result.log_error()
            self.table.save_state()
            self._save_state()
            db.close()
            self._cleaned_up = True
            logger.debug("Closing after cleanup.")
            self.close()

        if self._cleaned_up:
            logger.debug("Accepting close event.")
            event.accept()
        else:
            logger.debug("Close event deferred, cleaning up ...")
            run_with_progress("Shutting down ...", cleanup, on_done)
            event.ignore()

    def _restore_state(self) -> None:
        self.restoreGeometry(settings.get_geometry_main_window())
        self.restoreState(settings.get_state_main_window())
        self.dock_log.restoreGeometry(settings.get_geometry_log_dock())

    def _save_state(self) -> None:
        settings.set_geometry_main_window(self.saveGeometry())
        settings.set_state_main_window(self.saveState())
        settings.set_geometry_log_dock(self.dock_log.saveGeometry())

    def _on_theme_changed(self, event: gui_events.ThemeChanged) -> None:
        key = event.theme.KEY
        self.toolButton_debugs.setIcon(icons.Icon.BUG.icon(key))
        self.toolButton_infos.setIcon(icons.Icon.INFO.icon(key))
        self.toolButton_warnings.setIcon(icons.Icon.WARNING.icon(key))
        self.toolButton_errors.setIcon(icons.Icon.ERROR.icon(key))
        self.button_download.setIcon(icons.Icon.DOWNLOAD.icon(key))
        self.button_pause.setIcon(icons.Icon.PAUSE_REMOTE.icon(key))
        self.pushButton_select_song_dir.setIcon(icons.Icon.SONG_FOLDER.icon(key))
        self.action_settings.setIcon(icons.Icon.SETTINGS.icon(key))
        self.action_meta_tags.setIcon(icons.Icon.META_TAGS.icon(key))
        self.action_generate_song_list.setIcon(icons.Icon.REPORT.icon(key))
        self.action_webserver.setIcon(icons.Icon.SERVER.icon(key))
        self.action_usdb_login.setIcon(icons.Icon.USDB.icon(key))
        self.action_refetch_song_list.setIcon(icons.Icon.CHECK_FOR_UPDATE.icon(key))
        self.action_show_log.setIcon(icons.Icon.LOG.icon(key))
        self.action_songs_download.setIcon(icons.Icon.DOWNLOAD.icon(key))
        self.action_songs_abort.setIcon(icons.Icon.ABORT.icon(key))
        self.action_show_in_usdb.setIcon(icons.Icon.USDB.icon(key))
        self.action_post_comment_in_usdb.setIcon(icons.Icon.COMMENT.icon(key))
        self.menu_rate_song_on_usdb.setIcon(icons.Icon.RATING.icon(key))
        self.action_open_song_folder.setIcon(icons.Icon.SONG_FOLDER.icon(key))
        self.menu_open_song_in.setIcon(icons.Icon.OPEN_SONG_WITH.icon(key))
        self.menu_custom_data.setIcon(icons.Icon.CUSTOM_DATA.icon(key))
        self.action_pin.setIcon(icons.Icon.PIN.icon(key))
        self.action_delete.setIcon(icons.Icon.DELETE.icon(key))
        self.action_submit_to_usdb.setIcon(icons.Icon.UPLOAD.icon(key))
        self.action_open_song_in_usdx.setIcon(icons.Icon.USDX.icon(key))
        self.action_open_song_in_vocaluxe.setIcon(icons.Icon.VOCALUXE.icon(key))
        self.action_open_song_in_performous.setIcon(icons.Icon.PERFORMOUS.icon(key))
        self.action_open_song_in_tune_perfect.setIcon(icons.Icon.TUNE_PERFECT.icon(key))
        self.action_open_song_in_yass_reloaded.setIcon(
            icons.Icon.YASS_RELOADED.icon(key)
        )
        self.action_open_song_in_karedi.setIcon(icons.Icon.KAREDI.icon(key))
        self.action_open_song_in_ultrastar_manager.setIcon(
            icons.Icon.ULTRASTAR_MANAGER.icon(key)
        )
        self.action_find_local_songs.setIcon(icons.Icon.DATABASE.icon(key))
        self.action_import_usdb_ids.setIcon(icons.Icon.FILE_IMPORT.icon(key))
        self.action_export_usdb_ids.setIcon(icons.Icon.FILE_EXPORT.icon(key))
        self.action_preview.setIcon(icons.Icon.ULTRASTAR_GAME.icon(key))

    def _on_current_song_changed(self, event: gui_events.CurrentSongChanged) -> None:
        song = event.song
        for action in self.menu_songs.actions():
            action.setEnabled(bool(song))
        if not song:
            return
        for action in (
            self.action_submit_to_usdb,
            self.action_open_song_folder,
            self.menu_open_song_in,
            self.action_open_song_in_karedi,
            self.action_open_song_in_performous,
            self.action_open_song_in_tune_perfect,
            self.action_open_song_in_ultrastar_manager,
            self.action_open_song_in_usdx,
            self.action_open_song_in_vocaluxe,
            self.action_open_song_in_yass_reloaded,
            self.action_delete,
            self.action_pin,
            self.action_preview,
            self.menu_custom_data,
        ):
            action.setEnabled(song.is_local())
        self.action_pin.setChecked(song.is_pinned())
        self.action_songs_abort.setEnabled(song.status.can_be_aborted())<|MERGE_RESOLUTION|>--- conflicted
+++ resolved
@@ -5,11 +5,7 @@
 from pathlib import Path
 
 from PySide6.QtGui import QCloseEvent, QPixmap
-<<<<<<< HEAD
-from PySide6.QtWidgets import QFileDialog, QLabel, QMainWindow, QMessageBox
-=======
-from PySide6.QtWidgets import QFileDialog, QMainWindow
->>>>>>> 7408437e
+from PySide6.QtWidgets import QFileDialog, QMainWindow, QMessageBox
 
 from usdb_syncer import (
     SongId,
