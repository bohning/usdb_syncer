--- conflicted
+++ resolved
@@ -633,13 +633,8 @@
     <rect>
      <x>0</x>
      <y>0</y>
-<<<<<<< HEAD
-     <width>1104</width>
-     <height>26</height>
-=======
      <width>1100</width>
      <height>22</height>
->>>>>>> 55766c63
     </rect>
    </property>
    <widget class="QMenu" name="menu_tools">
@@ -719,7 +714,6 @@
     <string>Show Log</string>
    </property>
   </action>
-<<<<<<< HEAD
   <action name="action_import_usdb_ids">
    <property name="text">
     <string>Download IDs From File(s)</string>
@@ -731,7 +725,8 @@
   <action name="action_export_usdb_ids">
    <property name="text">
     <string>Export USDB IDs</string>
-=======
+   </property>
+  </action>
   <action name="action_songs_download">
    <property name="text">
     <string>Download</string>
@@ -755,7 +750,6 @@
   <action name="actionClear_Batch">
    <property name="text">
     <string>Clear Batch</string>
->>>>>>> 55766c63
    </property>
   </action>
  </widget>
