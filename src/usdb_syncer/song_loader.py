"""Contains a runnable song loader."""

from __future__ import annotations

import shutil
import tempfile
import time
import traceback
from collections.abc import Iterable, Iterator
from itertools import islice
from pathlib import Path
<<<<<<< HEAD
from typing import Iterable, assert_never
=======
from typing import assert_never
>>>>>>> c2bc4320

import send2trash
import shiboken6
from PySide6 import QtCore

from usdb_syncer import (
    SongId,
    SyncMetaId,
    db,
    download_options,
    errors,
    events,
    hooks,
    resource_dl,
    settings,
    utils,
)
from usdb_syncer.context import Context
from usdb_syncer.custom_data import CustomData
from usdb_syncer.discord import notify_discord
from usdb_syncer.logger import logger, song_logger
from usdb_syncer.postprocessing import write_audio_tags, write_video_tags
from usdb_syncer.resource_dl import ResourceDLError
from usdb_syncer.settings import FormatVersion, get_discord_allowed
from usdb_syncer.sync_meta import SyncMeta
from usdb_syncer.usdb_song import DownloadStatus, UsdbSong
from usdb_syncer.utils import video_url_from_resource


class DownloadManager:
    """Manager for concurrent song downloads."""

    _jobs: dict[SongId, _SongLoader] = {}
    _pause = False
    _pool: QtCore.QThreadPool | None = None

    @classmethod
    def download(cls, songs: Iterable[UsdbSong]) -> None:
        options = download_options.download_options()
        for song in songs:
            if song.song_id in cls._jobs:
                cls._jobs[song.song_id].logger.warning("Already downloading!")
                continue
            cls._jobs[song.song_id] = job = _SongLoader(song, options)
            job.pause = cls._pause
            cls._threadpool().start(job)

    @classmethod
    def abort(cls, songs: Iterable[SongId]) -> None:
        for song in songs:
            if (job := cls._jobs.get(song)) and shiboken6.isValid(job):
                if cls._threadpool().tryTake(job):
                    job.logger.info("Download aborted by user request.")
                    job.song.status = DownloadStatus.NONE
                    with db.transaction():
                        job.song.upsert()
                    events.SongChanged(job.song_id).post()
                    events.DownloadFinished(job.song_id).post()
                else:
                    job.abort = True

    @classmethod
    def set_pause(cls, pause: bool) -> None:
        cls._pause = pause
        for job in cls._jobs.values():
            job.pause = pause

    @classmethod
    def quit(cls) -> None:
        if cls._pool:
            logger.debug(f"Quitting {len(cls._jobs)} downloads.")
            for job in cls._jobs.values():
                job.abort = True
            cls._pool.waitForDone()

    @classmethod
    def _threadpool(cls) -> QtCore.QThreadPool:
        if cls._pool is None:
            cls._pool = QtCore.QThreadPool()
            if threads := settings.get_throttling_threads():
                cls._pool.setMaxThreadCount(threads)
            events.DownloadFinished.subscribe(cls._remove_job)
        return cls._pool

    @classmethod
    def _remove_job(cls, event: events.DownloadFinished) -> None:
        if event.song_id in cls._jobs:
            del cls._jobs[event.song_id]


class _SongLoader(QtCore.QRunnable):
    """Runnable to create a complete song folder."""

    abort = False
    pause = False

    def __init__(self, song: UsdbSong, options: download_options.Options) -> None:
        super().__init__()
        self.song = song
        self.song_id = song.song_id
        self.options = options
        self.logger = song_logger(self.song_id)

    def run(self) -> None:
        with db.managed_connection(utils.AppPaths.db):
            try:
                self.song = self._run_inner()
            except errors.AbortError:
                self.logger.info("Download aborted by user request.")
                self.song.status = DownloadStatus.NONE
            except errors.UsdbLoginError:
                self.logger.error("Aborted; download requires login.")
                self.song.status = DownloadStatus.FAILED
            except errors.UsdbNotFoundError:
                self.logger.error("Song has been deleted from USDB.")
                with db.transaction():
                    self.song.delete()
                if meta := self.song.sync_meta:
                    path = meta.path.parent
                    self.logger.info(f"Trashing local song {path}")
                    send2trash.send2trash(path)
                events.SongDeleted(self.song_id).post()
                events.DownloadFinished(self.song_id).post()
                return
            except Exception:  # pylint: disable=broad-except
                self.logger.debug(traceback.format_exc())
                self.logger.error(
                    "Failed to finish download due to an unexpected error. "
                    "See debug log for more information."
                )
                self.song.status = DownloadStatus.FAILED
            else:
                self.song.status = DownloadStatus.NONE
                self.logger.info("All done!")
            with db.transaction():
                self.song.upsert()
        events.SongChanged(self.song_id).post()
        events.DownloadFinished(self.song_id).post()

    def _run_inner(self) -> UsdbSong:
        self._check_flags()
        self.song.status = DownloadStatus.DOWNLOADING
        with db.transaction():
            self.song.upsert()
        events.SongChanged(self.song_id).post()
        with tempfile.TemporaryDirectory() as tempdir:
            ctx = Context.new(self.song, self.options, Path(tempdir), self.logger)
            for job in (
                _maybe_download_audio,
                _maybe_download_video,
                _maybe_download_cover,
                _maybe_download_background,
                _maybe_write_audio_tags,
                _maybe_write_video_tags,
            ):
                self._check_flags()
                job(ctx)

            # last chance to abort before irreversible changes
            self._check_flags()
            _cleanup_existing_resources(ctx)
            # only here so filenames in header are up-to-date
            _maybe_write_txt(ctx)
            ctx.locations.move_to_target_folder()
            _persist_tempfiles(ctx)
        _write_sync_meta(ctx)
        hooks.SongLoaderDidFinish.call(ctx.song)
        return ctx.song

    def _check_flags(self) -> None:
        if self.abort:
            raise errors.AbortError
        if self.pause:
            while self.pause:
                time.sleep(0.5)
                if self.abort:
                    raise errors.AbortError


def _maybe_download_audio(ctx: Context) -> None:
    if not (options := ctx.options.audio_options):
        return
    for resource in islice(ctx.all_audio_resources(), 10):
        if ctx.out.audio.resource == resource:
            ctx.logger.info("Audio resource is unchanged.")
            return
        dl_result = resource_dl.download_audio(
            resource,
            options,
            ctx.options.browser,
            ctx.locations.temp_path(),
            ctx.logger,
        )
        if ext := dl_result.extension:
            ctx.out.audio.resource = resource
            ctx.out.audio.new_fname = ctx.locations.filename(ext=ext)
            ctx.logger.info("Success! Downloaded audio.")
            return
        if dl_result.error in {
            resource_dl.ResourceDLError.RESOURCE_INVALID,
            resource_dl.ResourceDLError.RESOURCE_UNSUPPORTED,
            resource_dl.ResourceDLError.RESOURCE_UNAVAILABLE,
            resource_dl.ResourceDLError.RESOURCE_PARSE_ERROR,
        }:
            if get_discord_allowed() and (url := video_url_from_resource(resource)):
                notify_discord(
                    ctx.song.song_id, url, "Audio", dl_result.error.value, logger
                )
    keep = " Keeping last resource." if ctx.out.audio.resource else ""
    song_len = ctx.txt.minimum_song_length()
    ctx.logger.error(f"Failed to download audio (song duration > {song_len})!{keep}")


def _maybe_download_video(ctx: Context) -> None:
    if not (options := ctx.options.video_options) or ctx.txt.meta_tags.is_audio_only():
        return
    for resource in islice(ctx.all_video_resources(), 10):
        if ctx.out.video.resource == resource:
            ctx.logger.info("Video resource is unchanged.")
            return
        dl_result = resource_dl.download_video(
            resource,
            options,
            ctx.options.browser,
            ctx.locations.temp_path(),
            ctx.logger,
        )
        if ext := dl_result.extension:
            ctx.out.video.resource = resource
            ctx.out.video.new_fname = ctx.locations.filename(ext=ext)
            ctx.logger.info("Success! Downloaded video.")
            return
        if dl_result.error in {
            resource_dl.ResourceDLError.RESOURCE_INVALID,
            resource_dl.ResourceDLError.RESOURCE_UNSUPPORTED,
            resource_dl.ResourceDLError.RESOURCE_UNAVAILABLE,
            resource_dl.ResourceDLError.RESOURCE_PARSE_ERROR,
        }:
            if get_discord_allowed() and (url := video_url_from_resource(resource)):
                notify_discord(
                    ctx.song.song_id, url, "Video", dl_result.error.value, logger
                )
    keep = " Keeping last resource." if ctx.out.video.resource else ""
    ctx.logger.error(f"Failed to download video!{keep}")


def _maybe_download_cover(ctx: Context) -> None:
    if not ctx.options.cover:
        return
    if ctx.txt.meta_tags.cover == ctx.details.cover_url == None:
        ctx.logger.warning("No cover resource found.")
        return
    if cover := ctx.txt.meta_tags.cover:
        url = cover.source_url(ctx.logger)
        if _download_cover_url(ctx, url):
            return
        if get_discord_allowed():
            notify_discord(
                ctx.song.song_id,
                url,
                "Cover",
                ResourceDLError.RESOURCE_UNAVAILABLE.value,
                ctx.logger,
            )
    if ctx.details.cover_url:
        ctx.logger.warning("Falling back to small USDB cover.")
        if _download_cover_url(ctx, ctx.details.cover_url, process=False):
            return
    keep = " Keeping last resource." if ctx.out.cover.resource else ""
    ctx.logger.error(f"Failed to download cover!{keep}")


def _download_cover_url(ctx: Context, url: str, process: bool = True) -> bool:
    """True if download was successful (or is unnecessary)."""
    assert ctx.options.cover
    if ctx.out.cover.resource == url:
        ctx.logger.info("Cover resource is unchanged.")
        return True
    if path := resource_dl.download_and_process_image(
        url=url,
        target_stem=ctx.locations.temp_path(),
        meta_tags=ctx.txt.meta_tags.cover,
        details=ctx.details,
        kind=resource_dl.ImageKind.COVER,
        max_width=ctx.options.cover.max_size,
        process=process,
    ):
        ctx.out.cover.resource = url
        ctx.out.cover.new_fname = path.name
        ctx.logger.info("Success! Downloaded cover.")
        return True
    return False


def _maybe_download_background(ctx: Context) -> None:
    if not (options := ctx.options.background_options):
        return
    if not options.download_background(bool(ctx.out.video.resource)):
        return
    if not (url := ctx.background_url()):
        ctx.logger.warning("No background resource found.")
        return
    if ctx.out.background.resource == url:
        ctx.logger.info("Background resource is unchanged.")
        return
    if path := resource_dl.download_and_process_image(
        url=url,
        target_stem=ctx.locations.temp_path(),
        meta_tags=ctx.txt.meta_tags.background,
        details=ctx.details,
        kind=resource_dl.ImageKind.BACKGROUND,
        max_width=None,
    ):
        ctx.out.background.resource = url
        ctx.out.background.new_fname = path.name
        ctx.logger.info("Success! Downloaded background.")
    else:
        if get_discord_allowed():
            notify_discord(
                ctx.song.song_id,
                url,
                "Background",
                ResourceDLError.RESOURCE_UNAVAILABLE.value,
                ctx.logger,
            )
        keep = " Keeping last resource." if ctx.out.cover.resource else ""
        ctx.logger.error(f"Failed to download background!{keep}")


def _maybe_write_txt(ctx: Context) -> None:
    if not (options := ctx.options.txt_options):
        return
    _write_headers(ctx)
    path = ctx.locations.temp_path(ext="txt")
    ctx.out.txt.new_fname = path.name
    ctx.txt.write_to_file(path, options.encoding.value, options.newline.value)
    ctx.out.txt.resource = ctx.song.song_id.usdb_gettxt_url()
    ctx.logger.info("Success! Created song txt.")


def _write_headers(ctx: Context) -> None:
    version = (
        ctx.options.txt_options.format_version
        if ctx.options and ctx.options.txt_options
        else FormatVersion.V1_0_0
    )

    if path := ctx.out.audio.path(ctx.locations, temp=True):
        _set_audio_headers(ctx, version, path)

    if path := ctx.out.video.path(ctx.locations, temp=True):
        _set_video_headers(ctx, version, path)

    if path := ctx.out.cover.path(ctx.locations, temp=True):
        _set_cover_headers(ctx, version, path)

    if path := ctx.out.background.path(ctx.locations, temp=True):
        _set_background_headers(ctx, version, path)


def _set_audio_headers(ctx: Context, version: FormatVersion, path: Path) -> None:
    match version:
        case FormatVersion.V1_0_0:
            ctx.txt.headers.mp3 = path.name
        case FormatVersion.V1_1_0:
            # write both #MP3 and #AUDIO to maximize compatibility
            ctx.txt.headers.mp3 = path.name
            ctx.txt.headers.audio = path.name
        case FormatVersion.V1_2_0:
            ctx.txt.headers.audio = path.name
            if resource := ctx.txt.meta_tags.audio or ctx.txt.meta_tags.video:
                ctx.txt.headers.audiourl = video_url_from_resource(resource)
        case _ as unreachable:
            assert_never(unreachable)


def _set_video_headers(ctx: Context, version: FormatVersion, path: Path) -> None:
    ctx.txt.headers.video = path.name
    if version == FormatVersion.V1_2_0 and (resource := ctx.txt.meta_tags.video):
        ctx.txt.headers.videourl = video_url_from_resource(resource)


def _set_cover_headers(ctx: Context, version: FormatVersion, path: Path) -> None:
    ctx.txt.headers.cover = path.name
    if (
        version == FormatVersion.V1_2_0
        and ctx.txt.meta_tags.cover
        and (url := ctx.txt.meta_tags.cover.source_url(ctx.logger))
    ):
        ctx.txt.headers.coverurl = url


def _set_background_headers(ctx: Context, version: FormatVersion, path: Path) -> None:
    ctx.txt.headers.background = path.name
    if (
        version == FormatVersion.V1_2_0
        and ctx.txt.meta_tags.background
        and (url := ctx.txt.meta_tags.background.source_url(ctx.logger))
    ):
        ctx.txt.headers.backgroundurl = url


def _maybe_write_audio_tags(ctx: Context) -> None:
    if not (options := ctx.options.audio_options):
        return
    if not (path_resource := ctx.out.audio.path_and_resource(ctx.locations, temp=True)):
        return
    write_audio_tags(ctx, options, path_resource)


def _maybe_write_video_tags(ctx: Context) -> None:
    if not (options := ctx.options.video_options):
        return
    if not (path_resource := ctx.out.video.path_and_resource(ctx.locations, temp=True)):
        return
    write_video_tags(ctx, options, path_resource)


def _cleanup_existing_resources(ctx: Context) -> None:
    """Delete resources that are either out of sync or will be replaced with a new one,
    and ensure kept ones are correctly named.
    """
    if not ctx.song.sync_meta:
        return
    for (old, _), out in zip(ctx.song.sync_meta.all_resource_files(), ctx.out):
        if not (old and (old_path := ctx.locations.current_path(file=old.fname))):
            continue
        if not out.old_fname:
            # out of sync
            if old_path.exists():
                send2trash.send2trash(old_path)
                ctx.logger.debug(f"Trashed untracked file: '{old_path}'.")
        elif out.new_fname:
            send2trash.send2trash(old_path)
            ctx.logger.debug(f"Trashed existing file: '{old_path}'.")
        else:
            target = ctx.locations.filename(ext=utils.resource_file_ending(old.fname))
            if out.old_fname != target:
                # no new file; keep existing one, but ensure correct name
                path = old_path.with_name(target)
                old_path.rename(path)
                out.old_fname = target

    return


def _persist_tempfiles(ctx: Context) -> None:
    for temp_file in ctx.out:
        if temp_file.new_fname and (
            temp_path := temp_file.path(ctx.locations, temp=True)
        ):
            target = ctx.locations.target_path(temp_path.name)
            if target.exists():
                send2trash.send2trash(target)
                ctx.logger.debug(f"Trashed existing file: '{target}'.")
            shutil.move(temp_path, target)


def _write_sync_meta(ctx: Context) -> None:
    old = ctx.song.sync_meta
    sync_meta_id = old.sync_meta_id if old else SyncMetaId.new()
    ctx.song.sync_meta = SyncMeta(
        sync_meta_id=sync_meta_id,
        song_id=ctx.song.song_id,
        path=ctx.locations.target_path(file=sync_meta_id.to_filename()),
        mtime=0,
        meta_tags=ctx.txt.meta_tags,
        pinned=old.pinned if old else False,
        custom_data=CustomData(old.custom_data.inner() if old else None),
    )
    ctx.song.sync_meta.txt = ctx.out.txt.to_resource_file(ctx.locations, temp=False)
    ctx.song.sync_meta.audio = ctx.out.audio.to_resource_file(ctx.locations, temp=False)
    ctx.song.sync_meta.video = ctx.out.video.to_resource_file(ctx.locations, temp=False)
    ctx.song.sync_meta.cover = ctx.out.cover.to_resource_file(ctx.locations, temp=False)
    ctx.song.sync_meta.background = ctx.out.background.to_resource_file(
        ctx.locations, temp=False
    )
    ctx.song.sync_meta.synchronize_to_file()<|MERGE_RESOLUTION|>--- conflicted
+++ resolved
@@ -9,11 +9,7 @@
 from collections.abc import Iterable, Iterator
 from itertools import islice
 from pathlib import Path
-<<<<<<< HEAD
-from typing import Iterable, assert_never
-=======
 from typing import assert_never
->>>>>>> c2bc4320
 
 import send2trash
 import shiboken6
