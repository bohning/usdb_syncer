--- conflicted
+++ resolved
@@ -2,11 +2,8 @@
 
 import io
 import os
-<<<<<<< HEAD
 import traceback
-=======
 from dataclasses import dataclass
->>>>>>> 706c9f19
 from enum import Enum
 from pathlib import Path
 from typing import assert_never
@@ -44,14 +41,11 @@
     )
 }
 
-<<<<<<< HEAD
 DEFAULT_TARGET_LEVEL_RG = -18.0  # dB
 DEFAULT_TARGET_LEVEL_R128 = -23.0  # dB
 DEFAULT_TARGET_LOUDNESS_RANGE = 7.0
 DEFAULT_TRUE_PEAK = -2.0
 
-YtdlOptions = dict[str, Union[str, bool, tuple, list, int]]
-=======
 YtdlOptions = dict[str, str | bool | tuple | list | int]
 
 
@@ -71,7 +65,6 @@
 
     extension: str | None = None
     error: ResourceDLError | None = None
->>>>>>> 706c9f19
 
 
 class ImageKind(Enum):
@@ -107,7 +100,6 @@
     ydl_opts = _ytdl_options(
         options.ytdl_format(), browser, path_stem, options.rate_limit
     )
-<<<<<<< HEAD
     if options.normalization in {
         AudioNormalization.DISABLE,
         AudioNormalization.REPLAYGAIN,
@@ -119,33 +111,22 @@
         }
         ydl_opts["postprocessors"] = [postprocessor]
 
-    if not (filename := _download_resource(ydl_opts, resource, logger)):
-        return None
-    if options.normalization in {
-        AudioNormalization.DISABLE,
-        AudioNormalization.REPLAYGAIN,
-    }:
-        filename = str(Path(filename).with_suffix(f".{options.format.value}"))
-    if options.normalization is not AudioNormalization.DISABLE:
-        _normalize(options, path_stem, filename, logger)
-=======
-    if not options.normalize:
-        # Add postprocessor if normalization is NOT needed (direct audio extract)
-        ydl_opts["postprocessors"] = [
-            {
-                "key": "FFmpegExtractAudio",
-                "preferredquality": options.bitrate.ytdl_format(),
-                "preferredcodec": options.format.ytdl_codec(),
-            }
-        ]
-
     dl_result = _download_resource(resource, ydl_opts, logger)
-
-    if dl_result.extension and options.normalize:
-        filename = f"{path_stem}.{dl_result.extension}"
-        _normalize(options, path_stem, filename)
->>>>>>> 706c9f19
-
+    if not dl_result.extension:
+        return dl_result
+    match options.normalization:
+        case AudioNormalization.DISABLE:
+            pass
+        case AudioNormalization.REPLAYGAIN:
+            filename = f"{path_stem}.{options.format.value}"
+            _normalize(options, path_stem, filename, logger)
+        case AudioNormalization.NORMALIZE:
+            filename = f"{path_stem}.{dl_result.extension}"
+            _normalize(options, path_stem, filename, logger)
+        case _ as unreachable:
+            assert_never(unreachable)
+
+    dl_result.extension = options.format.value
     return dl_result
 
 
