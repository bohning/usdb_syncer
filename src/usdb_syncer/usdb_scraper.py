"""Functionality related to the usdb.animux.de web page."""

import html
import re
import time
from collections.abc import Iterator
from dataclasses import dataclass
from datetime import datetime
from enum import Enum
from typing import Any, assert_never

import attrs
import requests
from bs4 import BeautifulSoup, NavigableString, Tag
from requests import Session

from usdb_syncer import SongId, db, errors, events, settings
from usdb_syncer.constants import (
    SUPPORTED_VIDEO_SOURCES_REGEX,
    Usdb,
    UsdbStrings,
    UsdbStringsEnglish,
    UsdbStringsFrench,
    UsdbStringsGerman,
)
from usdb_syncer.logger import Logger, logger, song_logger
from usdb_syncer.song_txt import SongTxt
from usdb_syncer.sync_meta import SyncMeta
from usdb_syncer.usdb_song import UsdbSong
from usdb_syncer.utils import extract_youtube_id, normalize


class UserRole(Enum):
    ADMIN = "admin"
    MODERATOR = "mod"
    USER = "user"

    def __str__(self) -> str:
        return self.value


@dataclass(frozen=True)
class UsdbUser:
    name: str
    role: UserRole


SONG_LIST_ROW_REGEX = re.compile(
    r'<tr class="list_tr\d"\s+data-songid="(?P<song_id>\d+)"\s+'
    r'data-lastchange="(?P<lastchange>\d+)"[^>]*?>\s*'
    r'<td(?:.*?<source src="(?P<sample_url>.*?)".*?)?></td>'
    r'<td[^>]*?><img src="(?P<cover_url>.*?)".*?></td>'
    r"<td[^>]*?>(?P<artist>.*?)</td>\n"
    r"<td[^>]*?><a href=.*?>(?P<title>.*?)</td>\n"
    r"<td[^>]*?>(?P<genre>.*?)</td>\n"
    r"<td[^>]*?>(?P<year>.*?)</td>\n"
    r"<td[^>]*?>(?P<edition>.*?)</td>\n"
    r"<td[^>]*?>(?P<golden_notes>.*?)</td>\n"
    r"<td[^>]*?>(?P<language>.*?)</td>\n"
    r"<td[^>]*?>(?P<creator>.*?)</td>\n"
    r"<td[^>]*?>(?P<rating>.*?)</td>\n"
    r"<td[^>]*?>(?P<views>.*?)</td>"
)
WELCOME_REGEX = re.compile(
    r"<td class='row3' colspan='2'>\s*<span class='gen'>([^<]+) <b>([^<]+)</b>"
)
ROLE_REGEX = re.compile(r"images/rank_(\d)\.gif")


def establish_usdb_login(session: Session) -> UsdbUser | None:
    """Tries to log in to USDB if necessary. Returns final login status."""
    if user := get_logged_in_usdb_user(session):
<<<<<<< HEAD
        logger.info(f"Using existing login of USDB user '{user.name} ({user.role})'.")
        return user
    if (auth := settings.get_usdb_auth())[0] and auth[1]:
        if login_to_usdb(session, *auth):
            logger.info(f"Successfully logged in to USDB with user '{auth[0]}'.")
            return get_logged_in_usdb_user(session)
        logger.error(f"Login to USDB with user '{auth[0]}' failed!")
=======
        logger.info(f"Using existing login of USDB user '{user}'.")
    elif (auth := settings.get_usdb_auth())[0] and auth[1]:
        if login_to_usdb(session, *auth):
            user = auth[0]
            logger.info(f"Successfully logged in to USDB with user '{user}'.")
        else:
            logger.error(f"Login to USDB with user '{user}' failed!")
>>>>>>> 7408437e
    else:
        logger.warning(
            "Not logged in to USDB. Please go to 'Synchronize > USDB Login', then "
            "select the browser you are logged in with and/or enter your credentials."
        )
<<<<<<< HEAD
    return None
=======
    events.LoggedInToUSDB(user=user).post()
    return user is not None
>>>>>>> 7408437e


def new_session_with_cookies(browser: settings.Browser) -> Session:
    session = Session()
    if cookies := browser.cookies():
        for cookie in cookies:
            session.cookies.set_cookie(cookie)
    return session


class SessionManager:
    """Singleton for managing the global session instance."""

    _session: Session | None = None
    _connecting: bool = False
    _user: UsdbUser | None = None

    @classmethod
    def session(cls) -> Session:
        while cls._connecting:
            time.sleep(0.1)
        if cls._session is None:
            cls._connecting = True
            try:
                cls._session = new_session_with_cookies(settings.get_browser())
                cls._user = establish_usdb_login(cls._session)
            finally:
                cls._connecting = False
        return cls._session

    @classmethod
    def reset_session(cls) -> None:
        if cls._session:
            cls._session.close()
            cls._session = None

    @classmethod
    def has_session(cls) -> bool:
        return cls._session is not None

    @classmethod
    def get_user(cls) -> UsdbUser | None:
        return cls._user


def get_logged_in_usdb_user(session: Session) -> UsdbUser | None:
    """Return the logged-in USDB user's name and role, or None if not logged in."""
    response = session.get(Usdb.BASE_URL, timeout=10, params={"link": "profil"})
    response.raise_for_status()

    html = response.text

    if not (match := WELCOME_REGEX.search(html)):
        return None
    username = match.group(2)

    if rank_match := ROLE_REGEX.search(html):
        rank = int(rank_match.group(1))
        if rank == 4:
            role = UserRole.ADMIN
        elif rank == 3:
            role = UserRole.MODERATOR
        else:
            role = UserRole.USER
    else:
        role = UserRole.USER

    return UsdbUser(username, role)


def login_to_usdb(session: Session, user: str, password: str) -> bool:
    """True if success."""
    response = session.post(
        Usdb.BASE_URL,
        timeout=10,
        data={"user": user, "pass": password, "login": "Login"},
    )
    response.raise_for_status()
    return UsdbStrings.LOGIN_INVALID not in response.text


def log_out_of_usdb(session: Session) -> None:
    session.post(Usdb.BASE_URL, timeout=10, params={"link": "logout"})


class RequestMethod(Enum):
    """Supported HTTP requests."""

    GET = "GET"
    POST = "POST"


@attrs.define(kw_only=True)
class CommentContents:
    """The parsed contents of a SongComment."""

    text: str
    youtube_ids: list[str]
    urls: list[str]


class SongComment:
    """A comment to a song on USDB."""

    date_time: datetime
    author: str
    contents: CommentContents

    def __init__(
        self, *, date_time: str, author: str, contents: CommentContents
    ) -> None:
        self.date_time = datetime.strptime(date_time, Usdb.DATETIME_STRF)
        self.author = author
        self.contents = contents


@attrs.define
class SongDetails:
    """Details about a song that USDB shows on a song's page, or are specified in the
    comment section."""

    song_id: SongId
    artist: str
    title: str
    cover_url: str | None
    language: str
    year: int | None
    genre: str
    edition: str
    bpm: float
    gap: float
    golden_notes: bool
    song_check: bool
    date_time: datetime
    uploader: str
    editors: list[str]
    views: int
    rating: int
    votes: int
    audio_sample: str | None
    comments: list[SongComment] = attrs.field(factory=list)

    def all_comment_videos(self) -> Iterator[str]:
        """Yields all parsed URLs and YouTube ids. Order is latest to earliest, then ids
        before URLs.
        """
        for comment in self.comments:
            yield from comment.contents.youtube_ids
            yield from comment.contents.urls


def get_usdb_page(
    rel_url: str,
    method: RequestMethod = RequestMethod.GET,
    *,
    headers: dict[str, str] | None = None,
    payload: dict[str, str] | None = None,
    params: dict[str, str] | None = None,
    session: Session | None = None,
) -> str:
    """Retrieve HTML subpage from USDB.

    Parameters:
        rel_url: relative url of page to retrieve
        method: GET or POST
        headers: dict of headers to send with request
        payload: dict of data to send with request
        params: dict of params to send with request
        session: Session to use instead of the global one
    """
    existing_session = SessionManager.has_session()

    def page() -> str:
        return _get_usdb_page_inner(
            session or SessionManager.session(),
            rel_url,
            method=method,
            headers=headers,
            payload=payload,
            params=params,
        )

    try:
        return page()
    except requests.ConnectionError:
        logger.debug("Connection failed; session may have expired; retrying ...")
    except errors.UsdbLoginError:
        # skip login retry if custom or just created session
        if session or not existing_session:
            raise
        logger.debug(f"Page '{rel_url}' is private; trying to log in ...")
    if not session:
        SessionManager.reset_session()
    return page()


def _get_usdb_page_inner(
    session: Session,
    rel_url: str,
    method: RequestMethod = RequestMethod.GET,
    *,
    headers: dict[str, str] | None = None,
    payload: dict[str, str] | None = None,
    params: dict[str, str] | None = None,
) -> str:
    session = session or SessionManager.session()
    url = Usdb.BASE_URL + rel_url
    match method:
        case RequestMethod.GET:
            logger.debug(f"Get request for {url}")
            response = session.get(url, headers=headers, params=params, timeout=10)
        case RequestMethod.POST:
            logger.debug(f"Post request for {url}")
            response = session.post(
                url, headers=headers, data=payload, params=params, timeout=10
            )
        case _ as unreachable:
            assert_never(unreachable)
    response.raise_for_status()
    response.encoding = "utf-8"
    if UsdbStrings.NOT_LOGGED_IN in (page := normalize(html.unescape(response.text))):
        raise errors.UsdbLoginError
    if UsdbStrings.DATASET_NOT_FOUND in page:
        raise errors.UsdbNotFoundError
    return page


def get_usdb_details(song_id: SongId) -> SongDetails:
    """Retrieve song details from usdb webpage, if song exists.

    Parameters:
        song_id: id of song to retrieve details for
    """
    html = get_usdb_page(
        "index.php", params={"id": str(int(song_id)), "link": "detail"}
    )
    return _parse_song_page(BeautifulSoup(html, "lxml"), song_id)


def _parse_song_page(soup: BeautifulSoup, song_id: SongId) -> SongDetails:
    logger = song_logger(song_id)
    usdb_strings = _usdb_strings_from_soup(soup)
    details_table, comments_table, *_ = soup.find_all("table", border="0", width="500")
    assert isinstance(details_table, Tag)
    assert isinstance(comments_table, Tag)
    details = _parse_details_table(details_table, song_id, usdb_strings, logger)
    details.comments = _parse_comments_table(comments_table, logger)
    return details


def _usdb_strings_from_soup(soup: BeautifulSoup) -> type[UsdbStrings]:
    span = soup.find("span", class_="gen")
    assert span
    return _usdb_strings_from_welcome(span.text.split(" ", 1)[0].removesuffix(","))


def _usdb_strings_from_html(html: str) -> type[UsdbStrings]:
    if match := WELCOME_REGEX.search(html):
        return _usdb_strings_from_welcome(match.group(1))
    raise errors.UsdbUnknownLanguageError


def _usdb_strings_from_welcome(welcome_string: str) -> type[UsdbStrings]:
    match welcome_string:
        case UsdbStringsEnglish.WELCOME:
            return UsdbStringsEnglish
        case UsdbStringsGerman.WELCOME:
            return UsdbStringsGerman
        case UsdbStringsFrench.WELCOME:
            return UsdbStringsFrench
    raise errors.UsdbUnknownLanguageError


def get_updated_songs_from_usdb(
    last_update: db.LastUsdbUpdate,
    content_filter: dict[str, str] | None = None,
    session: Session | None = None,
) -> list[UsdbSong]:
    """Return a list of all songs that were updated (or added) since `last_update`.

    Parameters:
        last_update: only fetch updates newer than this
        content_filter: filters response (e.g. {'artist': 'The Beatles'})
    """
    available_songs: dict[SongId, UsdbSong] = {}
    payload = {
        "order": "lastchange",
        "ud": "desc",
        "limit": str(Usdb.MAX_SONGS_PER_PAGE),
        "details": "1",
    }
    payload.update(content_filter or {})
    for start in range(0, Usdb.MAX_SONG_ID, Usdb.MAX_SONGS_PER_PAGE):
        payload["start"] = str(start)
        html = get_usdb_page(
            "index.php",
            RequestMethod.POST,
            params={"link": "list"},
            payload=payload,
            session=session,
        )
        songs = {
            song.song_id: song
            for song in _parse_songs_from_songlist(html)
            if song.is_new_since_last_update(last_update)
        }
        available_songs.update(songs)

        if len(songs) < Usdb.MAX_SONGS_PER_PAGE:
            break

    logger.info(f"Fetched {len(available_songs)} updated song(s) from USDB.")
    return list(available_songs.values())


def _parse_songs_from_songlist(html: str) -> Iterator[UsdbSong]:
    return (
        UsdbSong.from_html(
            _usdb_strings_from_html(html),
            song_id=match["song_id"],
            usdb_mtime=match["lastchange"],
            sample_url=match["sample_url"] or "",
            artist=match["artist"],
            title=match["title"],
            genre=match["genre"],
            year=match["year"],
            edition=match["edition"],
            golden_notes=match["golden_notes"],
            language=match["language"],
            creator=match["creator"],
            rating=match["rating"],
            views=match["views"],
        )
        for match in SONG_LIST_ROW_REGEX.finditer(html)
    )


def _parse_details_table(
    details_table: Tag, song_id: SongId, usdb_strings: type[UsdbStrings], logger: Logger
) -> SongDetails:
    """Parse song attributes from usdb page.

    Parameters:
        details: dict of song attributes
        details_table: BeautifulSoup object of song details table
    """
    editors = []
    pointer = details_table.find(string=usdb_strings.SONG_EDITED_BY)
    while pointer is not None:
        pointer = pointer.find_next("td")  # type: ignore
        if pointer.a is None:  # type: ignore
            break
        editors.append(pointer.text.strip())  # type: ignore
        pointer = pointer.find_next("tr")  # type: ignore

    stars = details_table.find(string=usdb_strings.SONG_RATING).next.find_all("img")  # type: ignore
    votes_str = details_table.find(string=usdb_strings.SONG_RATING).next_element.text  # type: ignore

    audio_sample = ""
    if param := details_table.find("source"):
        assert isinstance(param, Tag)
        src = param.get("src")
        assert isinstance(src, str)
        audio_sample = src
    else:
        logger.debug("No audio sample found. Consider adding one!")

    cover_url = details_table.img["src"]  # type: ignore
    assert isinstance(cover_url, str)
    if "nocover" in cover_url:
        logger.debug("No USDB cover. Consider adding one!")

    year_str = _find_text_after(details_table, usdb_strings.SONG_YEAR)
    year = int(year_str) if len(year_str) == 4 and year_str.isdigit() else None

    return SongDetails(
        song_id=song_id,
        artist=details_table.find_next("td").text,  # type: ignore
        title=details_table.find_next("td").find_next("td").text,  # type: ignore
        cover_url=None if "nocover" in cover_url else Usdb.BASE_URL + cover_url,
        language=_find_text_after(details_table, usdb_strings.SONG_LANGUAGE),
        year=year,
        genre=_find_text_after(details_table, "Genre"),
        edition=_find_text_after(details_table, "Edition"),
        bpm=float(_find_text_after(details_table, "BPM").replace(",", ".")),
        gap=float(_find_text_after(details_table, "GAP").replace(",", ".") or 0),
        golden_notes=_find_text_after(details_table, usdb_strings.GOLDEN_NOTES)
        == usdb_strings.YES,
        song_check=_find_text_after(details_table, usdb_strings.SONGCHECK)
        == usdb_strings.YES,
        date_time=datetime.strptime(
            _find_text_after(details_table, usdb_strings.DATE), Usdb.DATETIME_STRF
        ),
        uploader=_find_text_after(details_table, usdb_strings.UPLOADED_BY),
        editors=editors,
        views=int(_find_text_after(details_table, usdb_strings.VIEWS)),
        rating=sum("star.png" in (s.get("src") or "") for s in stars),
        votes=int(votes_str.split("(")[1].split(")")[0]),
        audio_sample=audio_sample or None,
    )


def _find_text_after(details_table: Tag, label: str) -> str:
    if isinstance((tag := details_table.find(string=label)), NavigableString):
        if isinstance(tag.next, Tag):
            return tag.next.text.strip()
    raise errors.UsdbParseError(f"Text after {label} not found.")  # noqa: TRY003


def _parse_comments_table(comments_table: Tag, logger: Logger) -> list[SongComment]:
    """Parse the table into individual comments, extracting potential video links,
    GAP and BPM values.
    """
    comments = []
    # last entry is the field to enter a new comment, so this one is ignored
    for header in comments_table.find_all("tr", class_="list_tr2")[:-1]:
        assert isinstance(header, Tag)
        td = header.find("td")
        assert isinstance(td, Tag)
        meta = td.text.strip()
        if " | " not in meta:
            # header is just the placeholder element
            break
        date_time, author = meta.removeprefix("[del] [edit] ").split(" | ")
        assert isinstance(header.next_sibling, Tag)
        contents = _parse_comment_contents(header.next_sibling, logger)
        comments.append(
            SongComment(date_time=date_time, author=author, contents=contents)
        )

    return comments


def _parse_comment_contents(contents: Tag, logger: Logger) -> CommentContents:
    td_element = contents.find("td")
    assert isinstance(td_element, Tag)
    for emoji in td_element.find_all("img"):
        assert isinstance(emoji, Tag)
        title = emoji.get("title")
        assert isinstance(title, str)
        emoji.replace_with(NavigableString(title))

    text = td_element.text.strip()  # type: ignore
    urls: list[str] = []
    youtube_ids: list[str] = []

    for url in _all_urls_in_comment(contents, text, logger):
        if yt_id := extract_youtube_id(url):
            youtube_ids.append(yt_id)
        else:
            urls.append(url)

    return CommentContents(text=text, urls=urls, youtube_ids=youtube_ids)


def _all_urls_in_comment(contents: Tag, text: str, logger: Logger) -> Iterator[str]:
    for embed in contents.find_all("embed"):
        if src := _extract_supported_video_source(embed, "src"):
            logger.debug("Video embed found. Consider embedding as iframe.")
            yield src
    for iframe in contents.find_all("iframe"):
        if src := _extract_supported_video_source(iframe, "src"):
            yield src
    for anchor in contents.find_all("a"):
        if url := _extract_supported_video_source(anchor, "href"):
            logger.debug("Video href found. Consider embedding as iframe.")
            yield url
    for match in SUPPORTED_VIDEO_SOURCES_REGEX.finditer(text):
        logger.debug("Video plain url found. Consider embedding as iframe.")
        yield match.group(1)


def _extract_supported_video_source(tag: Any, attr_key: str) -> str | None:
    if (
        isinstance(tag, Tag)
        and isinstance(src := tag.get(attr_key), str)
        and SUPPORTED_VIDEO_SOURCES_REGEX.fullmatch(src)
    ):
        return src
    return None


def get_notes(song_id: SongId, logger: Logger) -> str:
    """Retrieve notes for a song."""
    logger.debug("fetching notes")
    html = get_usdb_page(
        "index.php",
        RequestMethod.POST,
        headers={"Content-Type": "application/x-www-form-urlencoded"},
        params={"link": "gettxt", "id": str(int(song_id))},
        payload={"wd": "1"},
    )
    return _parse_song_txt_from_txt_page(BeautifulSoup(html, "lxml"))


def _parse_song_txt_from_txt_page(soup: BeautifulSoup) -> str:
    if isinstance(textarea := soup.find("textarea"), Tag):
        return textarea.string or ""
    raise errors.UsdbParseError("textarea for notes not found")  # noqa: TRY003


def post_song_comment(song_id: SongId, text: str, rating: str) -> None:
    """Post a song comment to USDB."""
    payload = {"text": text, "stars": rating}

    get_usdb_page(
        "index.php",
        RequestMethod.POST,
        headers={"Content-Type": "application/x-www-form-urlencoded"},
        params={"link": "detail", "id": str(int(song_id)), "comment": str(1)},
        payload=payload,
    )
    logger = song_logger(song_id)
    logger.debug("Comment posted on USDB.")


def post_song_rating(song_id: SongId, stars: int) -> None:
    """Post a song rating to USDB."""

    payload = {"stars": str(stars), "text": "onlyvoting"}

    get_usdb_page(
        "index.php",
        RequestMethod.POST,
        headers={"Content-Type": "application/x-www-form-urlencoded"},
        params={"link": "detail", "id": str(int(song_id)), "comment": str(1)},
        payload=payload,
    )
    logger = song_logger(song_id)
    logger.debug(f"{stars}-star rating posted on USDB.")


def submit_local_changes(song: UsdbSong) -> None:
    """Submit local changes of a song to USDB."""

    logger = song_logger(song.song_id)

    if not (sync_meta := song.sync_meta) or not (txt := sync_meta.txt):
        logger.info("Song does not exist locally, skipping upload.")
        return

    if not (txt_to_upload := _prepare_txt_for_upload(sync_meta, logger)):
        logger.warning("Failed to prepare song file, skipping upload.")
        return

    payload = {
        "coverinput": "",
        "sampleinput": song.sample_url,
        "txt": txt_to_upload,
        "filename": txt.fname,
    }

    get_usdb_page(
        "index.php",
        RequestMethod.POST,
        headers={"Content-Type": "application/x-www-form-urlencoded"},
        params={"link": "editsongsupdate", "id": str(song.song_id)},
        payload=payload,
    )

    logger.info("Local changes successfully submitted to USDB.")


def _prepare_txt_for_upload(sync_meta: SyncMeta, logger: Logger) -> str | None:
    """Reinserts metatags and ensures CRLF line endings."""

    txt_path = sync_meta.txt_path()
    if not txt_path:
        return None
    if not (txt := SongTxt.try_from_file(txt_path, logger)):
        logger.error("Failed to parse local song txt, skipping upload.")
        return None
    if txt.notes.track_2 is not None:
        txt.headers.title += " [DUET]"
    txt.headers.video = str(sync_meta.meta_tags)  # reinsert meta tags

    return str(txt).replace("\n", "\r\n")  # USDB requires \r\n (CRLF) line endings<|MERGE_RESOLUTION|>--- conflicted
+++ resolved
@@ -68,36 +68,39 @@
 
 
 def establish_usdb_login(session: Session) -> UsdbUser | None:
-    """Tries to log in to USDB if necessary. Returns final login status."""
-    if user := get_logged_in_usdb_user(session):
-<<<<<<< HEAD
+    """Tries to log in to USDB if necessary. Returns user info or None."""
+    user: UsdbUser | None = get_logged_in_usdb_user(session)
+
+    if user:
         logger.info(f"Using existing login of USDB user '{user.name} ({user.role})'.")
-        return user
-    if (auth := settings.get_usdb_auth())[0] and auth[1]:
-        if login_to_usdb(session, *auth):
-            logger.info(f"Successfully logged in to USDB with user '{auth[0]}'.")
-            return get_logged_in_usdb_user(session)
-        logger.error(f"Login to USDB with user '{auth[0]}' failed!")
-=======
-        logger.info(f"Using existing login of USDB user '{user}'.")
-    elif (auth := settings.get_usdb_auth())[0] and auth[1]:
-        if login_to_usdb(session, *auth):
-            user = auth[0]
-            logger.info(f"Successfully logged in to USDB with user '{user}'.")
+    else:
+        auth_user, auth_pass = settings.get_usdb_auth()
+        if auth_user and auth_pass:
+            if login_to_usdb(session, auth_user, auth_pass):
+                user = get_logged_in_usdb_user(session)
+                if user:
+                    logger.info(
+                        "Successfully logged in to USDB with user "
+                        f"'{user.name} ({user.role})'."
+                    )
+                else:
+                    logger.error(
+                        "Login appeared successful, but user info could not be "
+                        "retrieved."
+                    )
+            else:
+                logger.error(f"Login to USDB with user '{auth_user}' failed!")
         else:
-            logger.error(f"Login to USDB with user '{user}' failed!")
->>>>>>> 7408437e
-    else:
-        logger.warning(
-            "Not logged in to USDB. Please go to 'Synchronize > USDB Login', then "
-            "select the browser you are logged in with and/or enter your credentials."
-        )
-<<<<<<< HEAD
-    return None
-=======
-    events.LoggedInToUSDB(user=user).post()
-    return user is not None
->>>>>>> 7408437e
+            logger.warning(
+                "Not logged in to USDB. Please go to 'Synchronize > USDB Login', then "
+                "select the browser you are logged in with and/or enter your "
+                "credentials."
+            )
+
+    if user:
+        events.LoggedInToUSDB(user=user.name).post()
+
+    return user
 
 
 def new_session_with_cookies(browser: settings.Browser) -> Session:
